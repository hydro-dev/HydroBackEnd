--- conflicted
+++ resolved
@@ -24,12 +24,6 @@
 
 const logger = new Logger('judge');
 
-<<<<<<< HEAD
-export async function next(body: Partial<JudgeResultBody>) {
-    body.rid = new ObjectId(body.rid);
-    let rdoc = await record.get(body.rid);
-    if (!rdoc) return;
-=======
 function parseCaseResult(body: TestCase): Required<TestCase> {
     return {
         ...body,
@@ -41,7 +35,6 @@
 }
 
 function processPayload(rdoc: RecordDoc, body: Partial<JudgeResultBody>) {
->>>>>>> 5a020101
     const $set: Partial<RecordDoc> = {};
     const $push: any = {};
     if (body.cases?.length) {
@@ -70,7 +63,7 @@
 }
 
 export async function next(body: Partial<JudgeResultBody>) {
-    body.rid = new ObjectID(body.rid);
+    body.rid = new ObjectId(body.rid);
     let rdoc = await record.get(body.rid);
     if (!rdoc) return;
     const { $set, $push } = processPayload(rdoc, body);
