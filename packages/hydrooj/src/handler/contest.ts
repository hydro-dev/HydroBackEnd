import AdmZip from 'adm-zip';
import { statSync } from 'fs-extra';
import { pick } from 'lodash';
import moment from 'moment-timezone';
import { ObjectID } from 'mongodb';
import {
    Counter, sortFiles, streamToBuffer, Time,
} from '@hydrooj/utils/lib/utils';
import {
    BadRequestError, ContestNotAttendedError, ContestNotEndedError, ContestNotFoundError, ContestNotLiveError,
    ContestScoreboardHiddenError, FileLimitExceededError, FileUploadError, ForbiddenError,
    InvalidTokenError, NotAssignedError, PermissionError, ValidationError,
} from '../error';
import { Tdoc } from '../interface';
import paginate from '../lib/paginate';
import { PERM, PRIV, STATUS } from '../model/builtin';
import * as contest from '../model/contest';
import message from '../model/message';
import * as oplog from '../model/oplog';
import problem from '../model/problem';
import record from '../model/record';
import ScheduleModel from '../model/schedule';
import storage from '../model/storage';
import * as system from '../model/system';
import user from '../model/user';
import {
    Handler, param, post, Types,
} from '../service/server';
import { registerResolver, registerValue } from './api';

registerValue('Contest', [
    ['_id', 'ObjectID!'],
    ['domainId', 'String!'],
    ['docId', 'ObjectID!'],
    ['owner', 'Int!'],
    ['beginAt', 'Date!'],
    ['title', 'String!'],
    ['content', 'String!'],
    ['beginAt', 'Date!'],
    ['endAt', 'Date!'],
    ['attend', 'Int!'],
    ['pids', '[Int]!'],
    ['rated', 'Boolean!'],
]);

registerResolver(
    'Query', 'contest(id: ObjectID!)', 'Contest',
    async (arg, ctx) => {
        ctx.checkPerm(PERM.PERM_VIEW);
        arg.id = new ObjectID(arg.id);
        ctx.tdoc = await contest.get(ctx.args.domainId, new ObjectID(arg.id));
        if (!ctx.tdoc) throw new ContestNotFoundError(ctx.args.domainId, arg.id);
        return ctx.tdoc;
    },
    'Get a contest by ID',
);

ScheduleModel.Worker.addHandler('contest', async (doc) => {
    const tdoc = await contest.get(doc.domainId, doc.tid);
    if (!tdoc) return;
    const tasks = [];
    for (const op of doc.operation) {
        if (op === 'unhide') {
            for (const pid of tdoc.pids) {
                tasks.push(problem.edit(doc.domainId, pid, { hidden: false }));
            }
        }
    }
    await Promise.all(tasks);
});

export class ContestListHandler extends Handler {
    @param('rule', Types.Range(contest.RULES), true)
    @param('page', Types.PositiveInt, true)
    async get(domainId: string, rule = '', page = 1) {
        if (rule && contest.RULES[rule].hidden) throw new BadRequestError();
        const rules = Object.keys(contest.RULES).filter((i) => !contest.RULES[i].hidden);
        const cursor = contest.getMulti(domainId, rule ? { rule } : { rule: { $in: rules } });
        const qs = rule ? `rule=${rule}` : '';
        const [tdocs, tpcount] = await paginate<Tdoc>(cursor, page, system.get('pagination.contest'));
        const tids = [];
        for (const tdoc of tdocs) tids.push(tdoc.docId);
        const tsdict = await contest.getListStatus(domainId, this.user._id, tids);
        this.response.template = 'contest_main.html';
        this.response.body = {
            page, tpcount, qs, rule, tdocs, tsdict,
        };
    }
}

export class ContestDetailBaseHandler extends Handler {
    tdoc?: Tdoc<30>;
    tsdoc?: any;

    @param('tid', Types.ObjectID, true)
    async __prepare(domainId: string, tid: ObjectID) {
        if (!tid) return; // ProblemDetailHandler also extends from ContestDetailBaseHandler
        [this.tdoc, this.tsdoc] = await Promise.all([
            contest.get(domainId, tid),
            contest.getStatus(domainId, tid, this.user._id),
        ]);
        if (this.tdoc.assign?.length && !this.user.own(this.tdoc)) {
            const groups = await user.listGroup(domainId, this.user._id);
            if (!Set.intersection(this.tdoc.assign, groups.map((i) => i.name)).size) {
                throw new NotAssignedError('contest', tid);
            }
        }
        if (this.tdoc.duration && this.tsdoc?.startAt) {
            this.tsdoc.endAt = moment(this.tsdoc.startAt).add(this.tdoc.duration, 'hours').toDate();
        }
    }

    @param('tid', Types.ObjectID, true)
    async after(domainId: string, tid: ObjectID) {
        if (!tid || this.tdoc.rule === 'homework') return;
        if (this.request.json || !this.response.template) return;
        const pdoc = 'pdoc' in this ? (this as any).pdoc : {};
        this.response.body.overrideNav = [
            {
                name: 'contest_main',
                args: {},
                displayName: 'Back to contest list',
                checker: () => true,
            },
            {
                name: 'contest_detail',
                displayName: this.tdoc.title,
                args: { tid, prefix: 'contest_detail' },
                checker: () => true,
            },
            {
                name: 'contest_problemlist',
                args: { tid, prefix: 'contest_problemlist' },
                checker: () => contest.isDone(this.tdoc, this.tsdoc)
                    || (contest.isOngoing(this.tdoc, this.tsdoc) && this.tsdoc?.attend),
            },
            {
                name: 'contest_scoreboard',
                args: { tid, prefix: 'contest_scoreboard' },
                checker: () => contest.canShowScoreboard.call(this, this.tdoc, true),
            },
            {
                displayName: `${String.fromCharCode(65 + this.tdoc.pids.indexOf(pdoc.docId))}. ${pdoc.title}`,
                args: { query: { tid }, pid: pdoc.docId, prefix: 'contest_detail_problem' },
                checker: () => 'pdoc' in this,
            },
        ];
    }
}

export class ContestDetailHandler extends Handler {
    tdoc?: Tdoc<30>;
    tsdoc?: any;

    @param('tid', Types.ObjectID)
    async prepare(domainId: string, tid: ObjectID) {
        [this.tdoc, this.tsdoc] = await Promise.all([
            contest.get(domainId, tid),
            contest.getStatus(domainId, tid, this.user._id),
        ]);
        if (contest.RULES[this.tdoc.rule].hidden) throw new ContestNotFoundError(domainId, tid);
        if (this.tdoc.assign?.length && !this.user.own(this.tdoc)) {
            const groups = await user.listGroup(domainId, this.user._id);
            if (!Set.intersection(this.tdoc.assign, groups.map((i) => i.name)).size) {
                throw new NotAssignedError('contest', tid);
            }
        }
        if (this.tdoc.duration && this.tsdoc?.startAt) {
            this.tsdoc.endAt = moment(this.tsdoc.startAt).add(this.tdoc.duration, 'hours').toDate();
        }
    }

    @param('tid', Types.ObjectID)
    async get(domainId: string, tid: ObjectID) {
        this.response.template = 'contest_detail.html';
        const udict = await user.getList(domainId, [this.tdoc.owner]);
        this.response.body = {
            tdoc: this.tdoc, tsdoc: pick(this.tsdoc, ['attend', 'startAt']), udict,
        };
        if (this.request.json) return;
        this.response.body.tdoc.content = this.response.body.tdoc.content
            .replace(/\(file:\/\//g, `(./${this.tdoc.docId}/file/`)
            .replace(/="file:\/\//g, `="./${this.tdoc.docId}/file/`);
        const pdoc = 'pdoc' in this ? (this as any).pdoc : {};
        this.response.body.overrideNav = [
            {
                name: 'contest_main',
                args: {},
                displayName: 'Back to contest list',
                checker: () => true,
            },
            {
                name: 'contest_detail',
                displayName: this.tdoc.title,
                args: { tid, prefix: 'contest_detail' },
                checker: () => true,
            },
            {
                name: 'contest_problemlist',
                args: { tid },
                checker: () => contest.isDone(this.tdoc, this.tsdoc)
                    || (contest.isOngoing(this.tdoc, this.tsdoc) && this.tsdoc?.attend),
            },
            {
                name: 'contest_scoreboard',
                args: { tid, prefix: 'contest_scoreboard' },
                checker: () => contest.canShowScoreboard.call(this, this.tdoc, true),
            },
            {
                displayName: `${String.fromCharCode(65 + this.tdoc.pids.indexOf(pdoc.docId))}. ${pdoc.title}`,
                args: { query: { tid }, pid: pdoc.docId, prefix: 'contest_detail_problem' },
                checker: () => 'pdoc' in this,
            },
        ];
    }

    @param('tid', Types.ObjectID)
    @param('code', Types.String, true)
    async postAttend(domainId: string, tid: ObjectID, code = '') {
        if (contest.isDone(this.tdoc)) throw new ContestNotLiveError(tid);
        if (this.tdoc._code && code !== this.tdoc._code) throw new InvalidTokenError('Contest Invitation', code);
        await contest.attend(domainId, tid, this.user._id);
        this.back();
    }
}

export class ContestProblemListHandler extends ContestDetailBaseHandler {
    @param('tid', Types.ObjectID)
    async get(domainId: string, tid: ObjectID) {
        if (contest.isNotStarted(this.tdoc) || (!this.tsdoc?.attend && !contest.isDone(this.tdoc))) throw new ForbiddenError();
        const [pdict, udict] = await Promise.all([
            problem.getList(domainId, this.tdoc.pids, true, true, problem.PROJECTION_CONTEST_LIST),
            user.getList(domainId, [this.tdoc.owner, this.user._id]),
        ]);
        this.response.body = {
            pdict, psdict: {}, udict, rdict: {}, tdoc: this.tdoc, tsdoc: this.tsdoc,
        };
        this.response.template = 'contest_problemlist.html';
        if (!this.tsdoc) return;
        if (this.tsdoc.attend && !this.tsdoc.startAt && contest.isOngoing(this.tdoc)) {
            await contest.setStatus(domainId, tid, this.user._id, { startAt: new Date() });
            this.tsdoc.startAt = new Date();
        }
        this.response.body.psdict = this.tsdoc.detail || {};
        const psdocs: any[] = Object.values(this.response.body.psdict);
        if (contest.canShowSelfRecord.call(this, this.tdoc)) {
            [this.response.body.rdict, this.response.body.rdocs] = await Promise.all([
                record.getList(domainId, psdocs.map((i: any) => i.rid)),
                await record.getMulti(domainId, { tid, uid: this.user._id }).sort({ _id: -1 }).toArray(),
            ]);
            this.response.body.canViewRecord = true;
        } else {
            for (const i of psdocs) this.response.body.rdict[i.rid] = { _id: i.rid };
        }
    }
}

export class ContestBroadcastHandler extends ContestDetailBaseHandler {
    async prepare() {
        if (!this.user.own(this.tdoc)) throw new PermissionError('Boardcast Message');
    }

    async get() {
        this.response.template = 'contest_broadcast.html';
    }

    @param('tid', Types.ObjectID)
    @param('content', Types.Content)
    async post(domainId: string, tid: ObjectID, content: string) {
        const tsdocs = await contest.getMultiStatus(domainId, { docId: tid }).toArray();
        const uids: number[] = Array.from(new Set(tsdocs.map((tsdoc) => tsdoc.uid)));
        await Promise.all(
            uids.map((uid) => message.send(this.user._id, uid, content, message.FLAG_ALERT)),
        );
        this.response.redirect = this.url('contest_detail', { tid });
    }
}

export class ContestScoreboardHandler extends ContestDetailBaseHandler {
    @param('tid', Types.ObjectID)
    @param('ext', Types.Range(['csv', 'html', 'ghost']), true)
    async get(domainId: string, tid: ObjectID, ext = '') {
        if (!contest.canShowScoreboard.call(this, this.tdoc, true)) throw new ContestScoreboardHiddenError(tid);
        if (ext) {
            await this.exportScoreboard(domainId, tid, ext);
            return;
        }
        const [, rows, udict, pdict] = await contest.getScoreboard.call(this, domainId, tid, false);
        this.response.template = 'contest_scoreboard.html';
        // eslint-disable-next-line @typescript-eslint/naming-convention
        const page_name = this.tdoc.rule === 'homework'
            ? 'homework_scoreboard'
            : 'contest_scoreboard';
        this.response.body = {
            tdoc: this.tdoc, rows, udict, pdict, page_name,
        };
    }

    async exportGhost(domainId: string, tid: ObjectID) {
        const tdoc = this.tdoc;
        const [pdict, teams] = await Promise.all([
            problem.getList(domainId, tdoc.pids, true, false, undefined, true),
            contest.getMultiStatus(domainId, { docId: tid }).toArray(),
        ]);
        const udict = await user.getList(domainId, teams.map((i) => i.uid));
        const teamIds: Record<number, number> = {};
        for (let i = 1; i <= teams.length; i++) teamIds[teams[i - 1].uid] = i;
        const time = (t: ObjectID) => Math.floor((t.getTimestamp().getTime() - tdoc.beginAt.getTime()) / Time.second);
        const pid = (i: number) => String.fromCharCode(65 + i);
        const escape = (i: string) => i.replace(/[",]/g, '');
        const unknownSchool = this.translate('Unknown School');
        const submissions = teams.flatMap((i, idx) => {
            if (!i.journal) return [];
            const journal = i.journal.filter((s) => tdoc.pids.includes(s.pid));
            const c = Counter();
            return journal.map((s) => {
                const id = pid(tdoc.pids.indexOf(s.pid));
                c[id]++;
                return `@s ${idx + 1},${id},${c[id]},${time(s.rid)},${s.status === STATUS.STATUS_ACCEPTED ? 'AC' : 'RJ'}`;
            });
        });
        const res = [
            `@contest "${escape(tdoc.title)}"`,
            `@contlen ${Math.floor((tdoc.endAt.getTime() - tdoc.beginAt.getTime()) / Time.minute)}`,
            `@problems ${tdoc.pids.length}`,
            `@teams ${tdoc.attend}`,
            `@submissions ${submissions.length}`,
        ].concat(
            tdoc.pids.map((i, idx) => `@p ${pid(idx)},${escape(pdict[i].title)},20,0`),
            teams.map((i, idx) => `@t ${idx + 1},0,1,${escape(udict[i.uid].school || unknownSchool)}-${escape(udict[i.uid].uname)}`),
            submissions,
        );
        this.binary(res.join('\n'), `${this.tdoc.title}.ghost`);
    }

    async exportScoreboard(domainId: string, tid: ObjectID, ext: string) {
        await this.limitRate('scoreboard_download', 60, 3);
        if (ext === 'ghost') {
            await this.exportGhost(domainId, tid);
            return;
        }
        const getContent = {
            csv: async (rows) => `\uFEFF${rows.map((c) => (c.map((i) => i.value?.toString().replace(/\n/g, ' ')).join(','))).join('\n')}`,
            html: (rows, tdoc) => this.renderHTML('contest_scoreboard_download_html.html', { rows, tdoc }),
        };
        const [, rows] = await contest.getScoreboard.call(this, domainId, tid, true);
        this.binary(await getContent[ext](rows, this.tdoc), `${this.tdoc.title}.${ext}`);
    }

    @param('tid', Types.ObjectID)
    async postUnlock(domainId: string, tid: ObjectID) {
        if (!this.user.own(this.tdoc)) this.checkPerm(PERM.PERM_EDIT_CONTEST);
        if (!contest.isDone(this.tdoc)) throw new ContestNotEndedError(domainId, tid);
        await contest.unlockScoreboard(domainId, tid);
        this.back();
    }
}

export class ContestEditHandler extends Handler {
    tdoc: Tdoc;

    @param('tid', Types.ObjectID, true)
    async prepare(domainId: string, tid: ObjectID) {
        if (tid) {
            this.tdoc = await contest.get(domainId, tid);
            if (!this.tdoc) throw new ContestNotFoundError(domainId, tid);
            if (contest.RULES[this.tdoc.rule].hidden) throw new ContestNotFoundError(domainId, tid);
            if (!this.user.own(this.tdoc)) this.checkPerm(PERM.PERM_EDIT_CONTEST);
            else this.checkPerm(PERM.PERM_EDIT_CONTEST_SELF);
        } else this.checkPerm(PERM.PERM_CREATE_CONTEST);
    }

    @param('tid', Types.ObjectID, true)
    async get(domainId: string, tid: ObjectID) {
        this.response.template = 'contest_edit.html';
        const rules = {};
        for (const i in contest.RULES) {
            if (!contest.RULES[i].hidden) {
                rules[i] = contest.RULES[i].TEXT;
            }
        }
        let ts = Date.now();
        ts = ts - (ts % (15 * Time.minute)) + 15 * Time.minute;
        const beginAt = moment(this.tdoc?.beginAt || new Date(ts)).tz(this.user.timeZone);
        this.response.body = {
            rules,
            tdoc: this.tdoc,
            duration: tid ? -beginAt.diff(this.tdoc.endAt, 'hour', true) : 2,
            pids: tid ? this.tdoc.pids.join(',') : '',
            beginAt,
            page_name: tid ? 'contest_edit' : 'contest_create',
        };
    }

    @param('tid', Types.ObjectID, true)
    @param('beginAtDate', Types.Date)
    @param('beginAtTime', Types.Time)
    @param('duration', Types.Float)
    @param('title', Types.Title)
    @param('content', Types.Content)
    @param('rule', Types.Range(Object.keys(contest.RULES).filter((i) => !contest.RULES[i].hidden)))
    @param('pids', Types.Content)
    @param('rated', Types.Boolean)
    @param('code', Types.String, true)
    @param('autoHide', Types.Boolean, true)
    @param('assign', Types.CommaSeperatedArray, true)
    @param('lock', Types.UnsignedInt, true)
    @param('contestDuration', Types.Float, true)
<<<<<<< HEAD
    @param('singleRatio', Types.Float, true)
    @param('lowestRatio', Types.Float, true)
    async post(
        domainId: string, tid: ObjectID, beginAtDate: string, beginAtTime: string, duration: number,
        title: string, content: string, rule: string, _pids: string, rated = false,
        _code = '', autoHide = false, assign: string[] = null, lock: number = null,
        contestDuration: number = null, singleRatio :number = -1, lowestRatio :number = -1,
=======
    @param('maintainer', Types.NumericArray, true)
    @param('allowViewCode', Types.Boolean, true)
    async postUpdate(
        domainId: string, tid: ObjectID, beginAtDate: string, beginAtTime: string, duration: number,
        title: string, content: string, rule: string, _pids: string, rated = false,
        _code = '', autoHide = false, assign: string[] = null, lock: number = null,
        contestDuration: number = null, maintainer: number[] = null, allowViewCode = true,
>>>>>>> d13f8892
    ) {
        if (autoHide) this.checkPerm(PERM.PERM_EDIT_PROBLEM);
        const pids = _pids.replace(/，/g, ',').split(',').map((i) => +i).filter((i) => i);
        const beginAtMoment = moment.tz(`${beginAtDate} ${beginAtTime}`, this.user.timeZone);
        if (!beginAtMoment.isValid()) throw new ValidationError('beginAtDate', 'beginAtTime');
        const endAt = beginAtMoment.clone().add(duration, 'hours').toDate();
        if (beginAtMoment.isSameOrAfter(endAt)) throw new ValidationError('duration');
        const beginAt = beginAtMoment.toDate();
        const lockAt = lock ? moment(endAt).add(-lock, 'minutes').toDate() : null;
        await problem.getList(domainId, pids, this.user.hasPerm(PERM.PERM_VIEW_PROBLEM_HIDDEN) || this.user._id, true);
        if (tid) {
            await contest.edit(domainId, tid, {
                title, content, rule, beginAt, endAt, pids, rated, duration: contestDuration, singleRatio, lowestRatio,
            });
            if (this.tdoc.beginAt !== beginAt || this.tdoc.endAt !== endAt
                || Array.isDiff(this.tdoc.pids, pids) || this.tdoc.rule !== rule
                || lockAt !== this.tdoc.lockAt) {
                await contest.recalcStatus(domainId, this.tdoc.docId);
            }
        } else {
            tid = await contest.add(domainId, title, content, this.user._id, rule, beginAt, endAt, pids, rated, { duration: contestDuration },
                singleRatio, lowestRatio);
        }
        const task = {
            type: 'schedule', subType: 'contest', domainId, tid,
        };
        await ScheduleModel.deleteMany(task);
        const operation = [];
        if (Date.now() <= endAt.getTime() && autoHide) {
            // eslint-disable-next-line no-await-in-loop
            await Promise.all(pids.map((pid) => problem.edit(domainId, pid, { hidden: true })));
            operation.push('unhide');
        }
        if (operation.length) {
            await ScheduleModel.add({
                ...task,
                operation,
                executeAfter: endAt,
            });
        }
        await contest.edit(domainId, tid, {
            assign, _code, autoHide, lockAt, maintainer, allowViewCode,
        });
        this.response.body = { tid };
        this.response.redirect = this.url('contest_detail', { tid });
    }

    @param('tid', Types.ObjectID)
    async postDelete(domainId: string, tid: ObjectID) {
        if (!this.user.own(this.tdoc)) this.checkPerm(PERM.PERM_EDIT_CONTEST);
        await contest.del(domainId, tid);
        await record.updateMulti(domainId, { domainId, contest: tid }, undefined, undefined, { contest: '' });
        await ScheduleModel.deleteMany({
            type: 'schedule', subType: 'contest', domainId, tid,
        });
        this.response.redirect = this.url('contest_main');
    }
}

export class ContestCodeHandler extends Handler {
    @param('tid', Types.ObjectID)
    @param('all', Types.Boolean)
    async get(domainId: string, tid: ObjectID, all: boolean) {
        await this.limitRate('contest_code', 60, 10);
        const [tdoc, tsdocs] = await contest.getAndListStatus(domainId, tid);
        if (!this.user.own(tdoc) && !this.user.hasPriv(PRIV.PRIV_READ_RECORD_CODE)) {
            this.checkPerm(PERM.PERM_READ_RECORD_CODE);
        }
        if (!contest.canShowRecord.call(this, tdoc as any, true)) {
            throw new PermissionError(PERM.PERM_VIEW_CONTEST_HIDDEN_SCOREBOARD);
        }
        const rnames = {};
        for (const tsdoc of tsdocs) {
            if (all) {
                for (const j of tsdoc.journal || []) {
                    let name = `U${tsdoc.uid}_P${j.pid}_R${j.rid}`;
                    if (typeof j.score === 'number') name += `_S${j.status || 0}@${j.score}`;
                    rnames[j.rid] = name;
                }
            } else {
                for (const pid in tsdoc.detail || {}) {
                    let name = `U${tsdoc.uid}_P${pid}_R${tsdoc.detail[pid].rid}`;
                    if (typeof tsdoc.detail[pid].score === 'number') name += `_S${tsdoc.detail[pid].status || 0}@${tsdoc.detail[pid].score}`;
                    rnames[tsdoc.detail[pid].rid] = name;
                }
            }
        }
        const zip = new AdmZip();
        const rdocs = await record.getMulti(domainId, {
            _id: { $in: Array.from(Object.keys(rnames)).map((id) => new ObjectID(id)) },
        }).toArray();
        await Promise.all(rdocs.map(async (rdoc) => {
            if (rdoc.files?.code) {
                const [id, filename] = rdoc.files?.code?.split('#') || [];
                if (!id) return;
                zip.addFile(
                    `${rnames[rdoc._id.toHexString()]}.${filename || 'txt'}`,
                    await streamToBuffer(storage.get(id)),
                );
            } else if (rdoc.code) {
                zip.addFile(`${rnames[rdoc._id.toHexString()]}.${rdoc.lang}`, Buffer.from(rdoc.code));
            }
        }));
        this.binary(zip.toBuffer(), `${tdoc.title}.zip`);
    }
}

export class ContestFilesHandler extends ContestDetailBaseHandler {
    @param('tid', Types.ObjectID)
    async get(domainId: string, tid: ObjectID) {
        if (!this.user.own(this.tdoc)) this.checkPerm(PERM.PERM_EDIT_CONTEST);
        this.response.body = {
            tdoc: this.tdoc,
            tsdoc: this.tsdoc,
            owner_udoc: await user.getById(domainId, this.tdoc.owner),
            files: sortFiles(this.tdoc.files || []),
            urlForFile: (filename: string) => this.url('contest_file_download', { tid, filename }),
        };
        this.response.pjax = 'partials/files.html';
        this.response.template = 'contest_files.html';
    }

    @param('tid', Types.ObjectID)
    async post(domainId: string, tid: ObjectID) {
        const tdoc = await contest.get(domainId, tid);
        if (!this.user.own(tdoc)) this.checkPerm(PERM.PERM_EDIT_CONTEST);
    }

    @param('tid', Types.ObjectID)
    @post('filename', Types.Name, true)
    async postUploadFile(domainId: string, tid: ObjectID, filename: string) {
        if ((this.tdoc.files?.length || 0) >= system.get('limit.contest_files')) {
            throw new FileLimitExceededError('count');
        }
        const file = this.request.files?.file;
        if (!file) throw new ValidationError('file');
        const f = statSync(file.filepath);
        const size = Math.sum((this.tdoc.files || []).map((i) => i.size)) + f.size;
        if (size >= system.get('limit.contest_files_size')) {
            throw new FileLimitExceededError('size');
        }
        if (!filename) filename = file.originalFilename || String.random(16);
        if (filename.includes('/') || filename.includes('..')) throw new ValidationError('filename', null, 'Bad filename');
        await storage.put(`contest/${domainId}/${tid}/${filename}`, file.filepath, this.user._id);
        const meta = await storage.getMeta(`contest/${domainId}/${tid}/${filename}`);
        const payload = { _id: filename, name: filename, ...pick(meta, ['size', 'lastModified', 'etag']) };
        if (!meta) throw new FileUploadError();
        await contest.edit(domainId, tid, { files: [...(this.tdoc.files || []), payload] });
        this.back();
    }

    @param('tid', Types.ObjectID)
    @post('files', Types.Array)
    async postDeleteFiles(domainId: string, tid: ObjectID, files: string[]) {
        await Promise.all([
            storage.del(files.map((t) => `contest/${domainId}/${tid}/${t}`), this.user._id),
            contest.edit(domainId, tid, { files: this.tdoc.files.filter((i) => !files.includes(i.name)) }),
        ]);
        this.back();
    }
}

export class ContestFileDownloadHandler extends ContestDetailBaseHandler {
    @param('tid', Types.ObjectID)
    @param('filename', Types.Name)
    @param('noDisposition', Types.Boolean)
    async get(domainId: string, tid: ObjectID, filename: string, noDisposition = false) {
        this.response.addHeader('Cache-Control', 'public');
        const target = `contest/${domainId}/${tid}/${filename}`;
        const file = await storage.getMeta(target);
        await oplog.log(this, 'download.file.contest', {
            target,
            size: file?.size || 0,
        });
        this.response.redirect = await storage.signDownloadLink(
            target, noDisposition ? undefined : filename, false, 'user',
        );
    }
}

export class ContestUserHandler extends ContestDetailBaseHandler {
    @param('tid', Types.ObjectID)
    async get(domainId: string, tid: ObjectID) {
        if (!this.user.own(this.tdoc)) this.checkPerm(PERM.PERM_EDIT_CONTEST);
        const tsdocs = await contest.getMultiStatus(domainId, { docId: tid }).toArray();
        tsdocs.forEach((i) => {
            i.endAt = this.tdoc.duration ? moment(this.tsdoc.startAt).add(this.tdoc.duration, 'hours').toDate() : null;
        });
        const udict = await user.getListForRender(domainId, [this.tdoc.owner, ...tsdocs.map((i) => i.uid)]);
        this.response.body = { tdoc: this.tdoc, tsdocs, udict };
        this.response.pjax = 'partials/contest_user.html';
        this.response.template = 'contest_user.html';
    }

    @param('tid', Types.ObjectID)
    @param('uids', Types.NumericArray)
    @param('unrank', Types.Boolean)
    async postAddUser(domainId: string, tid: ObjectID, uids: number[], unrank = false) {
        if (!this.user.own(this.tdoc)) this.checkPerm(PERM.PERM_EDIT_CONTEST);
        await Promise.all(uids.map((uid) => contest.attend(domainId, tid, uid, { unrank })));
        this.back();
    }

    @param('tid', Types.ObjectID)
    @param('uid', Types.PositiveInt)
    async postRank(domainId: string, tid: ObjectID, uid: number) {
        if (!this.user.own(this.tdoc)) this.checkPerm(PERM.PERM_EDIT_CONTEST);
        const tsdoc = await contest.getStatus(domainId, tid, uid);
        if (!tsdoc) throw new ContestNotAttendedError(uid);
        await contest.setStatus(domainId, tid, uid, { unrank: !tsdoc.unrank });
        this.back();
    }
}

export async function apply(ctx) {
    ctx.Route('contest_create', '/contest/create', ContestEditHandler);
    ctx.Route('contest_main', '/contest', ContestListHandler, PERM.PERM_VIEW_CONTEST);
    ctx.Route('contest_detail', '/contest/:tid', ContestDetailHandler, PERM.PERM_VIEW_CONTEST);
    ctx.Route('contest_problemlist', '/contest/:tid/problems', ContestProblemListHandler, PERM.PERM_VIEW_CONTEST);
    ctx.Route('contest_broadcast', '/contest/:tid/broadcast', ContestBroadcastHandler);
    ctx.Route('contest_edit', '/contest/:tid/edit', ContestEditHandler, PERM.PERM_VIEW_CONTEST);
    ctx.Route('contest_scoreboard', '/contest/:tid/scoreboard', ContestScoreboardHandler, PERM.PERM_VIEW_CONTEST_SCOREBOARD);
    ctx.Route('contest_scoreboard_download', '/contest/:tid/export/:ext', ContestScoreboardHandler, PERM.PERM_VIEW_CONTEST_SCOREBOARD);
    ctx.Route('contest_code', '/contest/:tid/code', ContestCodeHandler, PERM.PERM_VIEW_CONTEST);
    ctx.Route('contest_files', '/contest/:tid/file', ContestFilesHandler, PERM.PERM_VIEW_CONTEST);
    ctx.Route('contest_file_download', '/contest/:tid/file/:filename', ContestFileDownloadHandler, PERM.PERM_VIEW_CONTEST);
    ctx.Route('contest_user', '/contest/:tid/user', ContestUserHandler, PERM.PERM_VIEW_CONTEST);
}<|MERGE_RESOLUTION|>--- conflicted
+++ resolved
@@ -406,23 +406,15 @@
     @param('assign', Types.CommaSeperatedArray, true)
     @param('lock', Types.UnsignedInt, true)
     @param('contestDuration', Types.Float, true)
-<<<<<<< HEAD
+    @param('maintainer', Types.NumericArray, true)
+    @param('allowViewCode', Types.Boolean, true)
     @param('singleRatio', Types.Float, true)
     @param('lowestRatio', Types.Float, true)
-    async post(
-        domainId: string, tid: ObjectID, beginAtDate: string, beginAtTime: string, duration: number,
-        title: string, content: string, rule: string, _pids: string, rated = false,
-        _code = '', autoHide = false, assign: string[] = null, lock: number = null,
-        contestDuration: number = null, singleRatio :number = -1, lowestRatio :number = -1,
-=======
-    @param('maintainer', Types.NumericArray, true)
-    @param('allowViewCode', Types.Boolean, true)
     async postUpdate(
         domainId: string, tid: ObjectID, beginAtDate: string, beginAtTime: string, duration: number,
         title: string, content: string, rule: string, _pids: string, rated = false,
         _code = '', autoHide = false, assign: string[] = null, lock: number = null,
-        contestDuration: number = null, maintainer: number[] = null, allowViewCode = true,
->>>>>>> d13f8892
+        contestDuration: number = null, singleRatio :number = -1, lowestRatio :number = -1, maintainer: number[] = null, allowViewCode = true,
     ) {
         if (autoHide) this.checkPerm(PERM.PERM_EDIT_PROBLEM);
         const pids = _pids.replace(/，/g, ',').split(',').map((i) => +i).filter((i) => i);
