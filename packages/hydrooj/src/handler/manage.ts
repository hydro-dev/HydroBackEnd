import { exec } from 'child_process';
import { inspect } from 'util';
import * as yaml from 'js-yaml';
import Schema from 'schemastery';
import * as check from '../check';
<<<<<<< HEAD
import { BadRequestError, UserNotFoundError, ValidationError } from '../error';
import {
    isEmail, isPassword, isUname, validate,
} from '../lib/validator';
=======
import { BadRequestError, ValidationError } from '../error';
import { isEmail, isPassword, isUname } from '../lib/validator';
>>>>>>> 50cb3eaa
import { Logger } from '../logger';
import { PRIV, STATUS } from '../model/builtin';
import domain from '../model/domain';
import record from '../model/record';
import * as setting from '../model/setting';
import * as system from '../model/system';
import user from '../model/user';
import * as bus from '../service/bus';
import {
    ConnectionHandler, Handler,
    param, Types,
} from '../service/server';
import { configSource, saveConfig, SystemSettings } from '../settings';
import * as judge from './judge';

const logger = new Logger('manage');

function set(key: string, value: any) {
    if (setting.SYSTEM_SETTINGS_BY_KEY[key]) {
        const s = setting.SYSTEM_SETTINGS_BY_KEY[key];
        if (s.flag & setting.FLAG_DISABLED) return undefined;
        if ((s.flag & setting.FLAG_SECRET) && !value) return undefined;
        if (s.type === 'boolean') {
            if (value === 'on') return true;
            return false;
        }
        if (s.type === 'number') {
            if (!Number.isSafeInteger(+value)) throw new ValidationError(key);
            return +value;
        }
        if (s.subType === 'yaml') {
            try {
                yaml.load(value);
            } catch (e) {
                throw new ValidationError(key);
            }
        }
        return value;
    }
    return undefined;
}

class SystemHandler extends Handler {
    async prepare() {
        this.checkPriv(PRIV.PRIV_EDIT_SYSTEM);
    }
}

class SystemMainHandler extends SystemHandler {
    async get() {
        this.response.redirect = '/manage/dashboard';
    }
}

class SystemCheckConnHandler extends ConnectionHandler {
    id: string;

    async prepare() {
        this.checkPriv(PRIV.PRIV_EDIT_SYSTEM);
        await this.check();
    }

    async check() {
        const log = (payload: any) => this.send({ type: 'log', payload });
        const warn = (payload: any) => this.send({ type: 'warn', payload });
        const error = (payload: any) => this.send({ type: 'error', payload });
        await check.start(this, log, warn, error, (id) => { this.id = id; });
    }

    async cleanup() {
        check.cancel(this.id);
    }
}

class SystemDashboardHandler extends SystemHandler {
    async get() {
        this.response.template = 'manage_dashboard.html';
    }

    async postRestart() {
        if (!process.env.pm_cwd) throw new BadRequestError('Not launched by pm2');
        exec(`pm2 reload "${process.env.name}"`);
        this.back();
    }
}

class SystemScriptHandler extends SystemHandler {
    async get() {
        this.response.template = 'manage_script.html';
        this.response.body.scripts = global.Hydro.script;
    }

    @param('id', Types.Name)
    @param('args', Types.Content, true)
    async post(domainId: string, id: string, raw = '{}') {
        if (!global.Hydro.script[id]) throw new ValidationError('id');
        let args = JSON.parse(raw);
        if (typeof global.Hydro.script[id].validate === 'function') {
            args = global.Hydro.script[id].validate(args);
        }
        const rid = await record.add(domainId, -1, this.user._id, '-', id, false, { input: raw, type: 'pretest' });
        const report = (data) => judge.next({ domainId, rid, ...data });
        report({ message: `Running script: ${id} `, status: STATUS.STATUS_JUDGING });
        const start = Date.now();
        // Maybe async?
        global.Hydro.script[id].run(args, report)
            .then((ret: any) => {
                const time = new Date().getTime() - start;
                judge.end({
                    domainId,
                    rid,
                    status: STATUS.STATUS_ACCEPTED,
                    message: inspect(ret, false, 10, true),
                    judger: 1,
                    time,
                    memory: 0,
                });
            })
            .catch((err: Error) => {
                const time = new Date().getTime() - start;
                logger.error(err);
                judge.end({
                    domainId,
                    rid,
                    status: STATUS.STATUS_SYSTEM_ERROR,
                    message: `${err.message} \n${(err as any).params || []} \n${err.stack} `,
                    judger: 1,
                    time,
                    memory: 0,
                });
            });
        this.response.body = { rid };
        this.response.redirect = this.url('record_detail', { rid });
    }
}

class SystemSettingHandler extends SystemHandler {
    async get() {
        this.response.template = 'manage_setting.html';
        this.response.body.current = {};
        this.response.body.settings = setting.SYSTEM_SETTINGS;
        for (const s of this.response.body.settings) {
            this.response.body.current[s.key] = system.get(s.key);
        }
    }

    async post(args: any) {
        const tasks = [];
        const booleanKeys = args.booleanKeys || {};
        delete args.booleanKeys;
        for (const key in args) {
            if (typeof args[key] === 'object') {
                for (const subkey in args[key]) {
                    const val = set(`${key}.${subkey}`, args[key][subkey]);
                    if (val !== undefined) {
                        tasks.push(system.set(`${key}.${subkey}`, val));
                    }
                }
            }
        }
        for (const key in booleanKeys) {
            if (typeof booleanKeys[key] === 'object') {
                for (const subkey in booleanKeys[key]) {
                    if (!args[key][subkey]) tasks.push(system.set(`${key}.${subkey}`, false));
                }
            }
        }
        await Promise.all(tasks);
        await bus.broadcast('system/setting', args);
        this.back();
    }
}

class SystemConfigHandler extends SystemHandler {
    async get() {
        this.response.template = 'manage_config.html';
        let value = configSource;
        try {
            value = yaml.dump(Schema.intersect(SystemSettings)(yaml.load(configSource)));
        } catch (e) { }
        this.response.body = {
            schema: Schema.intersect(SystemSettings).toJSON(),
            value,
        };
    }

    @param('value', Types.String)
    async post(domainId: string, value: string) {
        let config;
        try {
            config = yaml.load(value);
            Schema.intersect(SystemSettings)(config);
        } catch (e) {
            throw new ValidationError('value');
        }
        await saveConfig(config);
    }
}

class SystemUserImportHandler extends SystemHandler {
    async get() {
        this.response.body.users = [];
        this.response.template = 'manage_user_import.html';
    }

    @param('users', Types.Content)
    @param('draft', Types.Boolean)
    async post(domainId: string, _users: string, draft: boolean) {
        const users = _users.split('\n');
        const udocs = [];
        const messages = [];
        for (const i in users) {
            const u = users[i];
            if (!u.trim()) continue;
            let [email, username, password, displayName] = u.split(',').map((t) => t.trim());
            if (!email || !username || !password) [email, username, password, displayName] = u.split('\t').map((t) => t.trim());
            if (email && username && password) {
                if (!isEmail(email)) messages.push(`Line ${+i + 1}: Invalid email.`);
                else if (!isUname(username)) messages.push(`Line ${+i + 1}: Invalid username`);
                else if (!isPassword(password)) messages.push(`Line ${+i + 1}: Invalid password`);
                // eslint-disable-next-line no-await-in-loop
                else if (await user.getByEmail('system', email)) {
                    messages.push(`Line ${+i + 1}: Email ${email} already exists.`);
                    // eslint-disable-next-line no-await-in-loop
                } else if (await user.getByUname('system', username)) {
                    messages.push(`Line ${+i + 1}: Username ${username} already exists.`);
                } else {
                    udocs.push({
                        email, username, password, displayName,
                    });
                }
            } else messages.push(`Line ${+i + 1}: Input invalid.`);
        }
        messages.push(`${udocs.length} users found.`);
        if (!draft) {
            for (const {
                email, username, password, displayName,
            } of udocs) {
                try {
                    // eslint-disable-next-line no-await-in-loop
                    const uid = await user.create(email, username, password);
                    // eslint-disable-next-line no-await-in-loop
                    if (displayName) await domain.setUserInDomain(domainId, uid, { displayName });
                } catch (e) {
                    messages.push(e.message);
                }
            }
        }
        this.response.body.users = udocs;
        this.response.body.messages = messages;
    }
}

<<<<<<< HEAD
class SystemUserPrivHandler extends SystemHandler {
    async get() {
        const defaultPriv = system.get('default.priv');
        const udocs = await user.getMulti({ _id: { $gte: -1000 }, priv: { $ne: defaultPriv } }).limit(1000).sort({ _id: 1 }).toArray();
        this.response.body = { udocs, defaultPriv, PRIV };
        this.response.template = 'manage_user_priv.html';
    }

    @param('uid', Types.Int, true)
    @param('priv', Types.PositiveInt)
    async post(domainId: string, uid: number, priv: number) {
        if (typeof uid === 'number') {
            const udoc = await user.getById(domainId, uid);
            if (!udoc) throw new UserNotFoundError(uid);
            await user.setPriv(uid, priv);
        } else {
            const defaultPriv = system.get('default.priv');
            await user.coll.updateMany({ priv: defaultPriv }, { $set: { priv } });
            await bus.broadcast('user/delcache', true);
            await system.set('default.priv', priv);
        }
        this.back();
    }
}

async function apply() {
    Route('manage', '/manage', SystemMainHandler);
    Route('manage_dashboard', '/manage/dashboard', SystemDashboardHandler);
    Route('manage_script', '/manage/script', SystemScriptHandler);
    Route('manage_setting', '/manage/setting', SystemSettingHandler);
    Route('manage_config', '/manage/config', SystemConfigHandler);
    Route('manage_user_import', '/manage/userimport', SystemUserImportHandler);
    Route('manage_user_priv', '/manage/userpriv', SystemUserPrivHandler);
    Connection('manage_check', '/manage/check-conn', SystemCheckConnHandler);
}

global.Hydro.handler.manage = apply;
=======
export async function apply(ctx) {
    ctx.Route('manage', '/manage', SystemMainHandler);
    ctx.Route('manage_dashboard', '/manage/dashboard', SystemDashboardHandler);
    ctx.Route('manage_script', '/manage/script', SystemScriptHandler);
    ctx.Route('manage_setting', '/manage/setting', SystemSettingHandler);
    ctx.Route('manage_config', '/manage/config', SystemConfigHandler);
    ctx.Route('manage_user_import', '/manage/userimport', SystemUserImportHandler);
    ctx.Connection('manage_check', '/manage/check-conn', SystemCheckConnHandler);
}
>>>>>>> 50cb3eaa
<|MERGE_RESOLUTION|>--- conflicted
+++ resolved
@@ -3,15 +3,8 @@
 import * as yaml from 'js-yaml';
 import Schema from 'schemastery';
 import * as check from '../check';
-<<<<<<< HEAD
 import { BadRequestError, UserNotFoundError, ValidationError } from '../error';
-import {
-    isEmail, isPassword, isUname, validate,
-} from '../lib/validator';
-=======
-import { BadRequestError, ValidationError } from '../error';
 import { isEmail, isPassword, isUname } from '../lib/validator';
->>>>>>> 50cb3eaa
 import { Logger } from '../logger';
 import { PRIV, STATUS } from '../model/builtin';
 import domain from '../model/domain';
@@ -265,7 +258,6 @@
     }
 }
 
-<<<<<<< HEAD
 class SystemUserPrivHandler extends SystemHandler {
     async get() {
         const defaultPriv = system.get('default.priv');
@@ -284,26 +276,13 @@
         } else {
             const defaultPriv = system.get('default.priv');
             await user.coll.updateMany({ priv: defaultPriv }, { $set: { priv } });
-            await bus.broadcast('user/delcache', true);
+            await ctx.broadcast('user/delcache', true);
             await system.set('default.priv', priv);
         }
         this.back();
     }
 }
 
-async function apply() {
-    Route('manage', '/manage', SystemMainHandler);
-    Route('manage_dashboard', '/manage/dashboard', SystemDashboardHandler);
-    Route('manage_script', '/manage/script', SystemScriptHandler);
-    Route('manage_setting', '/manage/setting', SystemSettingHandler);
-    Route('manage_config', '/manage/config', SystemConfigHandler);
-    Route('manage_user_import', '/manage/userimport', SystemUserImportHandler);
-    Route('manage_user_priv', '/manage/userpriv', SystemUserPrivHandler);
-    Connection('manage_check', '/manage/check-conn', SystemCheckConnHandler);
-}
-
-global.Hydro.handler.manage = apply;
-=======
 export async function apply(ctx) {
     ctx.Route('manage', '/manage', SystemMainHandler);
     ctx.Route('manage_dashboard', '/manage/dashboard', SystemDashboardHandler);
@@ -311,6 +290,6 @@
     ctx.Route('manage_setting', '/manage/setting', SystemSettingHandler);
     ctx.Route('manage_config', '/manage/config', SystemConfigHandler);
     ctx.Route('manage_user_import', '/manage/userimport', SystemUserImportHandler);
+    ctx.Route('manage_user_priv', '/manage/userpriv', SystemUserPrivHandler);
     ctx.Connection('manage_check', '/manage/check-conn', SystemCheckConnHandler);
-}
->>>>>>> 50cb3eaa
+}