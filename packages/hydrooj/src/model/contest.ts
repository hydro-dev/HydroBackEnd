--- conflicted
+++ resolved
@@ -450,11 +450,12 @@
     async ranked(tdoc, cursor) {
         return await ranked.all(cursor, (a, b) => a.score === b.score);
     },
-<<<<<<< HEAD
-};
-const cf: ContestRule = {
+});
+
+const cf = buildContestRule({
     TEXT: 'Codeforces',
     check: () => { },
+    submitAfterAccept: false,
     statusSort: { score: -1 },
     showScoreboard: () => true,
     showSelfRecord: () => true,
@@ -563,11 +564,7 @@
     async ranked(tdoc, cursor) {
         return await ranked.all(cursor, (a, b) => a.score === b.score);
     },
-};
-=======
 });
-
->>>>>>> dbf54650
 export const RULES: ContestRules = {
     acm, oi, homework, ioi, cf,
 };
