--- conflicted
+++ resolved
@@ -33,7 +33,6 @@
     real: number;
 }
 
-<<<<<<< HEAD
 interface FunJournal extends AcmJournal {
 
 }
@@ -46,13 +45,18 @@
     // penaltyRatio: number;
 }
 
-function buildContestRule<T>(def: ContestRule<T>): ContestRule<T> {
-    const _originalRule = {
-        scoreboard: def.scoreboard,
-        scoreboardRow: def.scoreboardRow,
-        scoreboardHeader: def.scoreboardHeader,
-        stat: def.stat,
-=======
+interface FunJournal extends AcmJournal {
+
+}
+
+interface FunDetail extends FunJournal {
+    real?: number;
+    naccept?: number;
+    npending?: number;
+    penaltyScore: number;
+    penaltyRatio: number;
+}
+
 function buildContestRule<T>(def: ContestRule<T>): ContestRule<T>;
 function buildContestRule<T>(def: Partial<ContestRule<T>>, baseRule: ContestRule<T>): ContestRule<T>;
 function buildContestRule<T>(def: Partial<ContestRule<T>>, { _originalRule: base }: ContestRule<T> = { _originalRule: {} } as any) {
@@ -61,7 +65,6 @@
         scoreboardRow: def.scoreboardRow || base.scoreboardRow,
         scoreboardHeader: def.scoreboardHeader || base.scoreboardHeader,
         stat: def.stat || base.stat,
->>>>>>> 8406e02d
     };
     def.scoreboard = (def.scoreboard || base.scoreboard).bind(def);
     def.scoreboardHeader = (def.scoreboardHeader || base.scoreboardHeader).bind(def);
