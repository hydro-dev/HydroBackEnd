--- conflicted
+++ resolved
@@ -496,21 +496,13 @@
             if (tdoc.pids.includes(j.pid)) effective[j.pid] = j;
         }
         function time(jdoc) {
-<<<<<<< HEAD
-            const real = jdoc.rid.getTimestamp().getTime() - tdoc.beginAt.getTime() / 1000;
-=======
             const real = (jdoc.rid.getTimestamp().getTime() - tdoc.beginAt.getTime()) / 1000;
->>>>>>> ebc3d83e
             return Math.floor(real);
         }
 
         function penaltyScore(jdoc) {
             const exceedSeconds = Math.floor(
-<<<<<<< HEAD
-                jdoc.rid.getTimestamp().getTime() - tdoc.penaltySince.getTime() / 1000,
-=======
                 (jdoc.rid.getTimestamp().getTime() - tdoc.penaltySince.getTime()) / 1000,
->>>>>>> ebc3d83e
             );
             if (exceedSeconds < 0) return jdoc.score;
             let coefficient = 1;
