--- conflicted
+++ resolved
@@ -8,16 +8,10 @@
     "dependencies": {
         "@hydrooj/utils": "workspace:*",
         "cac": "^6.7.14",
-<<<<<<< HEAD
-        "mongodb": "^5.7.0",
-        "p-queue": "^7.3.4",
-        "schemastery": "^3.11.1",
-        "semver": "^7.5.4",
-=======
         "mongodb": "^5.9.0",
         "p-queue": "^7.4.1",
         "schemastery": "^3.13.1",
->>>>>>> 10e6e893
+        "semver": "^7.5.4",
         "shell-quote": "^1.8.1",
         "superagent": "^8.1.2",
         "ws": "^8.14.2"
