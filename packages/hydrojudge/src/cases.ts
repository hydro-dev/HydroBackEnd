--- conflicted
+++ resolved
@@ -3,47 +3,11 @@
 import yaml from 'js-yaml';
 import { max, sum } from 'lodash';
 import readYamlCases, { convertIniConfig } from '@hydrooj/utils/lib/cases';
-<<<<<<< HEAD
-import { readCasesFromFiles, readSubtasksFromFiles } from '@hydrooj/utils/lib/common';
-=======
 import { normalizeSubtasks, readSubtasksFromFiles } from '@hydrooj/utils/lib/common';
->>>>>>> d11070ff
 import { changeErrorType } from '@hydrooj/utils/lib/utils';
 import { getConfig } from './config';
 import { FormatError, SystemError } from './error';
 import { ensureFile, parseMemoryMB } from './utils';
-<<<<<<< HEAD
-
-async function readAutoCases(folder: string, { next }, cfg, rst) {
-    const config = {
-        checker_type: 'default',
-        count: 0,
-        subtasks: [],
-        judge_extra_files: [],
-        user_extra_files: [],
-    };
-    const checkFile = ensureFile(folder);
-    try {
-        const files = await fs.readdir(folder);
-        if (await fs.pathExists(path.resolve(folder, 'input'))) {
-            const inputs = await fs.readdir(path.resolve(folder, 'input'));
-            files.push(...inputs.map((i) => `input/${i}`));
-        }
-        if (await fs.pathExists(path.resolve(folder, 'output'))) {
-            const outputs = await fs.readdir(path.resolve(folder, 'output'));
-            files.push(...outputs.map((i) => `output/${i}`));
-        }
-        let result = await readCasesFromFiles(files, checkFile, cfg);
-        if (!result.count) result = await readSubtasksFromFiles(files, checkFile, cfg, rst);
-        Object.assign(config, result);
-        if (cfg.isSelfSubmission) next({ message: { message: 'Found {0} testcases.', params: [config.count] } });
-    } catch (e) {
-        throw new SystemError('Cannot parse testdata.', [e.message, ...e.params]);
-    }
-    return config;
-}
-=======
->>>>>>> d11070ff
 
 function isValidConfig(config) {
     if (config.count > (getConfig('testcases_max') || 100)) {
