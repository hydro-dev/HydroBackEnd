--- conflicted
+++ resolved
@@ -280,11 +280,7 @@
         log.info('正在连接 %sjudge/conn', this.config.server_url);
         this.ws = new WebSocket(`${this.config.server_url.replace(/^http/i, 'ws')}judge/conn`, {
             headers: {
-<<<<<<< HEAD
-                Cookie: `sid=${this.config.cookie}`,
-=======
                 Authorization: `Bearer ${this.config.cookie.split('sid=')[1].split(';')[0]}`,
->>>>>>> 4f4e6f93
             },
         });
         global.onDestroy.push(() => this.ws.close());
