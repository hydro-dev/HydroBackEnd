--- conflicted
+++ resolved
@@ -29,15 +29,9 @@
                 case: {
                     status: STATUS.STATUS_CANCELED,
                     score: 0,
-<<<<<<< HEAD
-                    time_ms: 0,
-                    memory_kb: 0,
-                    message: `Subtask ${parseInt(sid, 10) + 1}. `,
-=======
                     time: 0,
                     memory: 0,
                     message: '',
->>>>>>> d11070ff
                 },
                 addProgress: 100 / ctx.config.count,
             }, c.id);
