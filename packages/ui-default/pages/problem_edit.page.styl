.page--problem_edit,.page--problem_create
  .section__tab-header-item
    border-top: 3px solid transparent;
    transition: border-color 0.2s, background 0.2s, color 0.2s;
    transition-timing-function: cubic-bezier(0.215, 0.61, 0.355, 1);
    margin-right: 0

    &:hover
      border-color: #5f9fd6;
      background: #f8f8f8;
    
    &.tab--active
      border-color: #ed5f82;

<<<<<<< HEAD
  .section--problem-sidebar-tags
    &.collapsed .collapsed--hidden,
    &.expanded .expanded--hidden
      display: none

    &.collapsed .problem-sidebar-tags__detail
      display: none

=======
>>>>>>> d11070ff
  .section--problem-sidebar-additional_file
    .problem-sidebar-additional_file__detail
      height: 270px
      overflow-y: auto
<<<<<<< HEAD
    
    &.collapsed .collapsed--hidden,
    &.expanded .expanded--hidden
      display: none

    &.collapsed .problem-sidebar-additional_file__detail
      display: none
=======
>>>>>>> d11070ff

    .col--size
      width: 80px
    .col--operation
      width: 40px<|MERGE_RESOLUTION|>--- conflicted
+++ resolved
@@ -12,31 +12,10 @@
     &.tab--active
       border-color: #ed5f82;
 
-<<<<<<< HEAD
-  .section--problem-sidebar-tags
-    &.collapsed .collapsed--hidden,
-    &.expanded .expanded--hidden
-      display: none
-
-    &.collapsed .problem-sidebar-tags__detail
-      display: none
-
-=======
->>>>>>> d11070ff
   .section--problem-sidebar-additional_file
     .problem-sidebar-additional_file__detail
       height: 270px
       overflow-y: auto
-<<<<<<< HEAD
-    
-    &.collapsed .collapsed--hidden,
-    &.expanded .expanded--hidden
-      display: none
-
-    &.collapsed .problem-sidebar-additional_file__detail
-      display: none
-=======
->>>>>>> d11070ff
 
     .col--size
       width: 80px
