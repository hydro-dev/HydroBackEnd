--- conflicted
+++ resolved
@@ -202,21 +202,12 @@
     const dialog = new Dialog({
       $body: `
         <div class="file-label" style="text-align: center; margin-bottom: 5px; color: gray; font-size: small;"></div>
-<<<<<<< HEAD
-        <div class="bp3-progress-bar bp3-intent-primary bp3-no-stripes">
-          <div class="file-progress bp3-progress-meter" style="width: 0"></div>
-        </div>
-        <div class="upload-label" style="text-align: center; margin: 5px 0; color: gray; font-size: small;"></div>
-        <div class="bp3-progress-bar bp3-intent-primary bp3-no-stripes">
-          <div class="upload-progress bp3-progress-meter" style="width: 0"></div>
-=======
         <div class="bp4-progress-bar bp4-intent-primary bp4-no-stripes">
           <div class="file-progress bp4-progress-meter" style="width: 0"></div>
         </div>
         <div class="upload-label" style="text-align: center; margin: 5px 0; color: gray; font-size: small;"></div>
         <div class="bp4-progress-bar bp4-intent-primary bp4-no-stripes">
           <div class="upload-progress bp4-progress-meter" style="width: 0"></div>
->>>>>>> d11070ff
         </div>`,
     });
     try {
