--- conflicted
+++ resolved
@@ -28,7 +28,6 @@
     if (window.LANGS[key].pretest?.split('.')[0] === preferences[0].split('.')[0]) preferences.push(key);
   }
 
-<<<<<<< HEAD
   if (!config.submit_files) $('.section__tab-header-wrapper').hide();
 
   $('.codelang-selector').each((i, e) => {
@@ -40,14 +39,6 @@
       preferences,
     );
   });
-=======
-  renderLanguageSelect(
-    document.getElementById('codelang-selector'),
-    '[name="lang"]',
-    availableLangs,
-    mainLangs,
-    preferences,
-  );
 
   if (localStorage.getItem('submit-hint') === 'dismiss') return;
   $(tpl`<div name="hint" class="typo"></div>`).prependTo('[name="submit_section"]');
@@ -63,7 +54,6 @@
 please go back to the problem detail page and use 'Open Scratchpad' button.")}</p>
     <a onClick={() => root.unmount()}>{i18n('Dismiss')}</a> / <a onClick={ignore}>{i18n("Don't show again")}</a>
   </blockquote>);
->>>>>>> b5d51f33
 });
 
 export default page;