--- conflicted
+++ resolved
@@ -2,11 +2,7 @@
 import React from 'react';
 import { createRoot } from 'react-dom/client';
 import { NamedPage } from 'vj/misc/Page';
-<<<<<<< HEAD
-import { loadReactRedux, request } from 'vj/utils';
-=======
-import { tpl, withTransistionCallback } from 'vj/utils';
->>>>>>> 2dcf0861
+import { loadReactRedux, request, withTransistionCallback } from 'vj/utils';
 
 export default new NamedPage('record_detail', async () => {
   if (!UiContext.socketUrl) return;
@@ -15,7 +11,6 @@
     import('diff-dom'),
   ]);
 
-<<<<<<< HEAD
   let reduxStore;
 
   async function mountComponent() {
@@ -54,37 +49,15 @@
           status, score, progress, compilerTexts, judgeTexts, testCases, subtasks,
         },
       });
-      const newSummary = $(msg.summary_html);
-      const oldSummary = $('#summary');
-      dd.apply(oldSummary[0], dd.diff(oldSummary[0], newSummary[0]));
       if (typeof status === 'number' && window.parent) window.parent.postMessage({ status });
+      withTransistionCallback(() => {
+        const newSummary = $(msg.summary_html);
+        const oldSummary = $('#summary');
+        dd.apply(oldSummary[0], dd.diff(oldSummary[0], newSummary[0]));
+      });
     };
   }
 
   await mountComponent();
   setupSock();
-=======
-  const sock = new WebSocket(UiContext.ws_prefix + UiContext.socketUrl, false, true);
-  const dd = new DiffDOM();
-  sock.onmessage = (_, data) => {
-    const msg = JSON.parse(data);
-    if (typeof msg.status === 'number' && window.parent) window.parent.postMessage({ status: msg.status });
-    withTransistionCallback(() => {
-      const newStatus = $(msg.status_html);
-      const oldStatus = $('#status');
-      dd.apply(oldStatus[0], dd.diff(oldStatus[0], newStatus[0]));
-      const newSummary = $(msg.summary_html);
-      const oldSummary = $('#summary');
-      dd.apply(oldSummary[0], dd.diff(oldSummary[0], newSummary[0]));
-    });
-  };
-  $(document).on('click', '.subtask-case', function () {
-    const text = $(this).find('.message').text();
-    const data = $(this).find('.message').html();
-    if (!text?.trim()) return;
-    new InfoDialog({
-      $body: tpl(<pre dangerouslySetInnerHTML={{ __html: data }} />),
-    }).open();
-  });
->>>>>>> 2dcf0861
 });