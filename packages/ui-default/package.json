{
  "name": "@hydrooj/ui-default",
<<<<<<< HEAD
  "version": "4.41.0",
=======
  "version": "4.41.1",
>>>>>>> 50cb3eaa
  "author": "undefined <i@undefined.moe>",
  "license": "AGPL-3.0",
  "main": "index.ts",
  "repository": "https://github.com/hydro-dev/Hydro.git",
  "preferUnplugged": true,
  "scripts": {
    "lint": "eslint"
  },
  "devDependencies": {
    "@blueprintjs/core": "^4.10.2",
    "@blueprintjs/select": "^4.7.0",
    "@fontsource/dm-mono": "^4.5.10",
    "@fontsource/fira-code": "^4.5.12",
    "@fontsource/inconsolata": "^4.5.8",
    "@fontsource/jetbrains-mono": "^4.5.11",
    "@fontsource/pt-mono": "^4.5.11",
    "@fontsource/roboto-mono": "^4.5.8",
    "@fontsource/source-code-pro": "^4.5.12",
    "@fontsource/ubuntu-mono": "^4.5.11",
    "@hydrooj/utils": "workspace:*",
    "@svgr/webpack": "^6.4.0",
    "@types/gulp-if": "^0.0.34",
    "@types/jquery": "^3.5.14",
    "@types/json-schema": "^7.0.11",
    "@types/katex": "^0.14.0",
    "@types/markdown-it": "^12.2.3",
    "@types/pickadate": "^3.5.32",
    "@types/qrcode": "^1.5.0",
    "@types/react-dom": "^18.0.6",
    "@types/redux-logger": "^3.0.9",
    "@types/serviceworker": "^0.0.53",
    "@types/sharedworker": "^0.0.82",
    "@types/webpack-env": "^1.18.0",
    "@vscode/codicons": "^0.0.32",
    "autoprefixer": "^10.4.12",
    "browser-update": "^3.3.40",
    "chalk": "^5.0.1",
    "chunk-progress-webpack-plugin": "^2.0.1",
    "classnames": "^2.3.2",
    "clean-webpack-plugin": "^4.0.0",
    "clipboard": "^2.0.11",
    "copy-webpack-plugin": "^11.0.0",
    "css-loader": "^6.7.1",
    "diff": "^5.1.0",
    "diff-dom": "^4.2.7",
    "echarts": "^5.4.0",
    "emojis-keywords": "2.0.0",
    "emojis-list": "2.1.0",
    "esbuild-loader": "^2.20.0",
    "fancy-log": "^2.0.0",
    "flatpickr": "^4.6.13",
    "friendly-errors-webpack-plugin": "^1.7.0",
    "graphiql": "1.8.9",
    "gulp": "^4.0.2",
    "gulp-cli": "^2.3.0",
    "gulp-iconfont": "^11.0.1",
    "gulp-if": "^3.0.0",
    "gulp-plumber": "^1.2.1",
    "gulp-svgmin": "^4.1.0",
    "jquery": "^3.6.1",
    "jquery-scroll-lock": "^3.1.3",
    "jquery.easing": "^1.4.1",
    "jquery.transit": "^0.9.12",
    "matchmedia-polyfill": "^0.3.2",
    "mini-css-extract-plugin": "^2.6.1",
    "moment": "^2.29.4",
    "monaco-editor": "^0.33.0",
    "monaco-editor-nls": "^2.0.0",
    "monaco-editor-webpack-plugin": "^7.0.1",
    "monaco-graphql": "^1.1.2",
    "monaco-themes": "^0.4.2",
    "monaco-yaml": "^4.0.2",
    "nanoid": "^4.0.0",
    "normalize.css": "^8.0.1",
    "nprogress": "^0.2.0",
    "pickadate": "^3.6.4",
    "plugin-error": "^2.0.0",
    "postcss-loader": "^7.0.1",
    "prism-themes": "^1.9.0",
    "prismjs": "^1.29.0",
    "prop-types": "^15.8.1",
    "qrcode": "^1.5.1",
    "queue-microtask": "^1.2.3",
    "react": "^18.2.0",
    "react-dnd": "^16.0.1",
    "react-dnd-html5-backend": "^16.0.1",
    "react-dom": "^18.2.0",
    "react-redux": "^8.0.4",
    "react-split-pane": "^0.1.92",
    "reconnecting-websocket": "^4.4.0",
    "redux": "^4.2.0",
    "redux-logger": "^3.0.6",
    "redux-promise-middleware": "^6.1.3",
    "redux-thunk": "^2.4.1",
    "rupture": "^0.7.1",
    "slideout": "^1.0.1",
    "sticky-kit": "^1.1.3",
    "style-loader": "^3.3.1",
    "stylus": "^0.59.0",
    "stylus-loader": "^7.0.0",
    "tether": "1.4.7",
    "tether-drop": "^1.4.2",
    "through2": "^4.0.2",
    "timeago-react": "^3.0.5",
    "timeago.js": "^4.0.2",
    "ts-loader": "^9.4.1",
    "vditor": "^3.8.17",
    "vinyl-buffer": "^1.0.1",
    "web-streams-polyfill": "^3.2.1",
    "webpack": "^5.74.0",
    "webpack-bundle-analyzer": "^4.6.1",
    "webpack-dev-server": "^4.11.1",
    "webpackbar": "^5.0.2"
  },
  "dependencies": {
    "ansi_up": "^5.1.0",
    "esbuild": "0.15.2",
    "fs-extra": "^10.1.0",
    "js-yaml": "^4.1.0",
    "jsesc": "^3.0.2",
    "katex": "^0.16.2",
    "lodash": "^4.17.21",
    "markdown-it": "^13.0.1",
    "markdown-it-anchor": "^8.6.5",
    "markdown-it-attrs": "^4.1.4",
    "markdown-it-footnote": "^3.0.3",
    "markdown-it-imsize": "^2.0.1",
    "markdown-it-mark": "^3.0.1",
    "markdown-it-merge-cells": "^2.0.0",
    "markdown-it-table-of-contents": "^0.6.0",
    "mongodb": "^3.7.3",
    "nunjucks": "^3.2.3",
    "p-queue": "^7.3.0",
    "schemastery-jsonschema": "^1.0.3",
    "streamsaver": "^2.0.6",
    "xss": "^1.0.14"
  }
}<|MERGE_RESOLUTION|>--- conflicted
+++ resolved
@@ -1,10 +1,6 @@
 {
   "name": "@hydrooj/ui-default",
-<<<<<<< HEAD
-  "version": "4.41.0",
-=======
-  "version": "4.41.1",
->>>>>>> 50cb3eaa
+  "version": "4.42.0",
   "author": "undefined <i@undefined.moe>",
   "license": "AGPL-3.0",
   "main": "index.ts",
