import esbuild from 'esbuild';
import {
  Context, fs, Handler, Logger, NotFoundError, param, SettingModel, sha1,
  size, Types, UiContextBase,
} from 'hydrooj';
import { debounce } from 'lodash';
import { tmpdir } from 'os';
import {
  basename, join, relative, resolve,
} from 'path';

declare module 'hydrooj' {
  interface UI {
    esbuildPlugins?: esbuild.Plugin[]
  }
  interface SystemKeys {
    'ui-default.nav_logo_dark': string;
  }
  interface UiContextBase {
    constantVersion?: string;
  }
}

const vfs: Record<string, string> = {};
const hashes: Record<string, string> = {};
const logger = new Logger('ui');
const tmp = tmpdir();

const federationPlugin: esbuild.Plugin = {
  name: 'federation',
  setup(b) {
    const packages = {
      react: 'React',
      'react-dom': 'ReactDOM',
      jquery: '$',
    };
    b.onResolve({ filter: /^@hydrooj\/ui-default/ }, () => ({
      path: 'api',
      namespace: 'ui-default',
    }));
    for (const key in packages) {
      b.onResolve({ filter: new RegExp(`^${key}($|\\/)`) }, () => ({
        path: packages[key],
        namespace: 'ui-default',
      }));
    }
    b.onLoad({ filter: /.*/, namespace: 'ui-default' }, (args) => {
      if (args.path === 'api') {
        return {
          contents: 'module.exports = window.HydroExports;',
          loader: 'tsx',
        };
      }
      return {
        contents: `module.exports = window.HydroExports['${args.path}'];`,
        loader: 'tsx',
      };
    });
  },
};

const build = async (contents: string) => {
  const res = await esbuild.build({
    tsconfigRaw: '{"compilerOptions":{"experimentalDecorators":true}}',
    format: 'iife' as 'iife',
    bundle: true,
    outdir: tmp,
    splitting: false,
    write: false,
    target: ['chrome65'],
    plugins: [
      ...(global.Hydro.ui.esbuildPlugins || []),
      federationPlugin,
    ],
    minify: !process.env.DEV,
    stdin: {
      contents,
      sourcefile: 'stdin.ts',
      resolveDir: tmp,
      loader: 'ts',
    },
  });
  if (res.errors.length) console.error(res.errors);
  if (res.warnings.length) console.warn(res.warnings);
  return res;
};

export async function buildUI() {
  const start = Date.now();
  let totalSize = 0;
  const entryPoints: string[] = [];
  const lazyModules: string[] = [];
  const newFiles = ['entry.js'];
  for (const addon of global.addons) {
    let publicPath = resolve(addon, 'frontend');
    if (!fs.existsSync(publicPath)) publicPath = resolve(addon, 'public');
    if (!fs.existsSync(publicPath)) continue;
    const targets = fs.readdirSync(publicPath);
    for (const target of targets) {
      if (/\.page\.[jt]sx?$/.test(target)) entryPoints.push(join(publicPath, target));
      if (/\.lazy\.[jt]sx?$/.test(target)) lazyModules.push(join(publicPath, target));
    }
  }
  function addFile(name: string, content: string) {
    vfs[name] = content;
    hashes[name] = sha1(content).substring(0, 8);
    logger.info('+ %s-%s: %s', name, hashes[name].substring(0, 6), size(content.length));
    newFiles.push(name);
    totalSize += content.length;
  }
  for (const m of lazyModules) {
    const name = basename(m).split('.')[0];
    const { outputFiles } = await build(`window.lazyModuleResolver['${name}'](require('${relative(tmp, m).replace(/\\/g, '\\\\')}'))`);
    for (const file of outputFiles) {
      addFile(basename(m).replace(/\.[tj]sx?$/, '.js'), file.text);
    }
  }
  for (const lang in global.Hydro.locales) {
    if (!/^[a-zA-Z_]+$/.test(lang)) continue;
    const str = `window.LOCALES=${JSON.stringify(global.Hydro.locales[lang][Symbol.for('iterate')])};`;
    addFile(`lang-${lang}.js`, str);
  }
  const entry = await build([
    `window.lazyloadMetadata = ${JSON.stringify(hashes)};`,
    ...entryPoints.map((i) => `import '${relative(tmp, i).replace(/\\/g, '\\\\')}';`),
  ].join('\n'));
  const pages = entry.outputFiles.map((i) => i.text);
  const str = `window.LANGS=${JSON.stringify(SettingModel.langs)};${pages.join('\n')}`;
  addFile('entry.js', str);
  UiContextBase.constantVersion = hashes['entry.js'];
  for (const key in vfs) {
    if (newFiles.includes(key)) continue;
    delete vfs[key];
    delete hashes[key];
  }
  logger.success('UI addons built in %d ms (%s)', Date.now() - start, size(totalSize));
}

class UiConstantsHandler extends Handler {
  noCheckPermView = true;

  @param('name', Types.Filename, true)
  async all(domainId: string, name: string) {
    this.response.type = 'application/javascript';
    name ||= 'entry.js';
    if (!vfs[name]) throw new NotFoundError(name);
    this.response.addHeader('ETag', hashes[name]);
    this.response.body = vfs[name];
    this.response.addHeader('Cache-Control', 'public, max-age=86400');
  }
}

export async function apply(ctx: Context) {
  ctx.Route('constant', '/constant/:version', UiConstantsHandler);
  ctx.Route('constant', '/lazy/:version/:name', UiConstantsHandler);
  ctx.Route('constant', '/resource/:version/:name', UiConstantsHandler);
  ctx.on('app/started', buildUI);
  const debouncedBuildUI = debounce(buildUI, 2000, { trailing: true });
  const triggerHotUpdate = (path?: string) => {
<<<<<<< HEAD
    if (path && !['/ui-default/', '/public/', '/frontend/'].some((i) => path.includes(i))) return;
=======
    if (path && !path.includes('/ui-default/') && !path.includes('/public/') && !path.includes('/frontend/')) return;
>>>>>>> b7d5d438
    debouncedBuildUI();
  };
  ctx.on('system/setting', () => triggerHotUpdate());
  ctx.on('app/watch/change', triggerHotUpdate);
  ctx.on('app/watch/unlink', triggerHotUpdate);
  debouncedBuildUI();
}<|MERGE_RESOLUTION|>--- conflicted
+++ resolved
@@ -157,11 +157,7 @@
   ctx.on('app/started', buildUI);
   const debouncedBuildUI = debounce(buildUI, 2000, { trailing: true });
   const triggerHotUpdate = (path?: string) => {
-<<<<<<< HEAD
-    if (path && !['/ui-default/', '/public/', '/frontend/'].some((i) => path.includes(i))) return;
-=======
     if (path && !path.includes('/ui-default/') && !path.includes('/public/') && !path.includes('/frontend/')) return;
->>>>>>> b7d5d438
     debouncedBuildUI();
   };
   ctx.on('system/setting', () => triggerHotUpdate());
