<div class="section visible" id="status">
  <div class="section__header">
    <h1 class="section__title">
      <span class="icon record-status--icon {{ model.builtin.STATUS_CODES[rdoc['status']] }}"></span>
      <span style="color: {{ utils.status.getScoreColor(rdoc.score|default(0)) }}">{{ rdoc.score|default(0) }}</span>
      <span class="record-status--text {{ model.builtin.STATUS_CODES[rdoc['status']] }}">
        {{ model.builtin.STATUS_TEXTS[rdoc['status']] }}
      </span>
    </h1>
  </div>
{% if rdoc.compilerTexts.length %}
  <div class="section__body">
    <pre class="compiler-text">{{ rdoc.compilerTexts|join('\n')|ansi|safe }}</pre>
  </div>
{% endif %}
{% if rdoc.judgeTexts.length %}
  <div class="section__body">
    <pre class="judge-text">{{ formatJudgeTexts(rdoc.judgeTexts)|ansi|safe }}</pre>
  </div>
{% endif %}
{% if rdoc.testCases.length %}
<<<<<<< HEAD
    <br>
    <div class="section__body no-padding">
      <table class="data-table record_detail__table">
        <colgroup>
          <col class="col--case">
          <col class="col--status">
          <col class="col--time">
          <col class="col--memory">
        </colgroup>
        <!-- <thead>
          <tr>
            <th class="col--case record-status--border">#</th>
            <th class="col--status">{{ _('Status') }}</th>
            <th class="col--time">{{ _('Time Cost') }}</th>
            <th class="col--memory">{{ _('Memory Cost') }}</th>
          </tr>
        </thead> -->
        <tbody>
        {%- for rcdoc in rdoc.testCases|sort(false,false,'id') -%}
          <tr>
            <td class="col--case record-status--border {{ model.builtin.STATUS_CODES[rcdoc['status']] }}">
              #{{ rcdoc.id or loop.index }}
            </td>
            <td class="col--status">
              <span class="icon record-status--icon {{ model.builtin.STATUS_CODES[rcdoc['status']] }}"></span>
              <span class="record-status--text {{ model.builtin.STATUS_CODES[rcdoc['status']] }}">
                {{ model.builtin.STATUS_TEXTS[rcdoc['status']] }}
              </span>
              <span>{{ formatJudgeTexts([rcdoc.message]) if rcdoc.message else '' }}</span>
            </td>
            <td class="col--time">
              <span class="icon icon-stopwatch"></span>
              {% if rcdoc['status'] == STATUS.STATUS_TIME_LIMIT_EXCEEDED or rcdoc['status'] == STATUS.STATUS_MEMORY_LIMIT_EXCEEDED or rcdoc['status'] == STATUS.STATUS_OUTPUT_LIMIT_EXCEEDED %}&ge;{% endif %}{{ rcdoc.time|round|int }}ms
            </td>
            <td class="col--memory">
              <span class="icon icon-comparison"></span>
              {% if rcdoc['status'] == STATUS.STATUS_TIME_LIMIT_EXCEEDED or rcdoc['status'] == STATUS.STATUS_MEMORY_LIMIT_EXCEEDED or rcdoc['status'] == STATUS.STATUS_OUTPUT_LIMIT_EXCEEDED %}&ge;{% endif %}{{ size(rcdoc.memory, 1024) }}
            </td>
          </tr>
        {%- endfor -%}
        </tbody>
      </table>
    </div>
=======
  <div class="section__body no-padding">
    <table class="data-table record_detail__table">
      <colgroup>
        <col class="col--case">
        <col class="col--status">
        <col class="col--time">
        <col class="col--memory">
      </colgroup>
      <thead>
        <tr>
          <th class="col--case record-status--border">#</th>
          <th class="col--status">{{ _('Status') }}</th>
          <th class="col--time">{{ _('Time Cost') }}</th>
          <th class="col--memory">{{ _('Memory Cost') }}</th>
        </tr>
      </thead>
      <tbody>
      {%- for rcdoc in rdoc.testCases|sort(false,false,'id') -%}
        <tr>
          <td class="col--case record-status--border {{ model.builtin.STATUS_CODES[rcdoc['status']] }}">
            #{{ rcdoc.id|default(loop.index) }}
          </td>
          <td class="col--status">
            <span class="icon record-status--icon {{ model.builtin.STATUS_CODES[rcdoc['status']] }}"></span>
            <span class="record-status--text {{ model.builtin.STATUS_CODES[rcdoc['status']] }}">
              {{ model.builtin.STATUS_TEXTS[rcdoc['status']] }}
            </span>
            <span>{{ formatJudgeTexts([rcdoc.message]) if rcdoc.message else '' }}</span>
          </td>
          <td class="col--time">{% if rcdoc['status'] == STATUS.STATUS_TIME_LIMIT_EXCEEDED or rcdoc['status'] == STATUS.STATUS_MEMORY_LIMIT_EXCEEDED or rcdoc['status'] == STATUS.STATUS_OUTPUT_LIMIT_EXCEEDED %}&ge;{% endif %}{{ rcdoc.time|round|int }}ms</td>
          <td class="col--memory">{% if rcdoc['status'] == STATUS.STATUS_TIME_LIMIT_EXCEEDED or rcdoc['status'] == STATUS.STATUS_MEMORY_LIMIT_EXCEEDED or rcdoc['status'] == STATUS.STATUS_OUTPUT_LIMIT_EXCEEDED %}&ge;{% endif %}{{ size(rcdoc.memory, 1024) }}</td>
        </tr>
      {%- endfor -%}
      </tbody>
    </table>
  </div>
>>>>>>> e6d0bb51
{% endif %}
</div><|MERGE_RESOLUTION|>--- conflicted
+++ resolved
@@ -19,7 +19,6 @@
   </div>
 {% endif %}
 {% if rdoc.testCases.length %}
-<<<<<<< HEAD
     <br>
     <div class="section__body no-padding">
       <table class="data-table record_detail__table">
@@ -29,14 +28,6 @@
           <col class="col--time">
           <col class="col--memory">
         </colgroup>
-        <!-- <thead>
-          <tr>
-            <th class="col--case record-status--border">#</th>
-            <th class="col--status">{{ _('Status') }}</th>
-            <th class="col--time">{{ _('Time Cost') }}</th>
-            <th class="col--memory">{{ _('Memory Cost') }}</th>
-          </tr>
-        </thead> -->
         <tbody>
         {%- for rcdoc in rdoc.testCases|sort(false,false,'id') -%}
           <tr>
@@ -63,43 +54,5 @@
         </tbody>
       </table>
     </div>
-=======
-  <div class="section__body no-padding">
-    <table class="data-table record_detail__table">
-      <colgroup>
-        <col class="col--case">
-        <col class="col--status">
-        <col class="col--time">
-        <col class="col--memory">
-      </colgroup>
-      <thead>
-        <tr>
-          <th class="col--case record-status--border">#</th>
-          <th class="col--status">{{ _('Status') }}</th>
-          <th class="col--time">{{ _('Time Cost') }}</th>
-          <th class="col--memory">{{ _('Memory Cost') }}</th>
-        </tr>
-      </thead>
-      <tbody>
-      {%- for rcdoc in rdoc.testCases|sort(false,false,'id') -%}
-        <tr>
-          <td class="col--case record-status--border {{ model.builtin.STATUS_CODES[rcdoc['status']] }}">
-            #{{ rcdoc.id|default(loop.index) }}
-          </td>
-          <td class="col--status">
-            <span class="icon record-status--icon {{ model.builtin.STATUS_CODES[rcdoc['status']] }}"></span>
-            <span class="record-status--text {{ model.builtin.STATUS_CODES[rcdoc['status']] }}">
-              {{ model.builtin.STATUS_TEXTS[rcdoc['status']] }}
-            </span>
-            <span>{{ formatJudgeTexts([rcdoc.message]) if rcdoc.message else '' }}</span>
-          </td>
-          <td class="col--time">{% if rcdoc['status'] == STATUS.STATUS_TIME_LIMIT_EXCEEDED or rcdoc['status'] == STATUS.STATUS_MEMORY_LIMIT_EXCEEDED or rcdoc['status'] == STATUS.STATUS_OUTPUT_LIMIT_EXCEEDED %}&ge;{% endif %}{{ rcdoc.time|round|int }}ms</td>
-          <td class="col--memory">{% if rcdoc['status'] == STATUS.STATUS_TIME_LIMIT_EXCEEDED or rcdoc['status'] == STATUS.STATUS_MEMORY_LIMIT_EXCEEDED or rcdoc['status'] == STATUS.STATUS_OUTPUT_LIMIT_EXCEEDED %}&ge;{% endif %}{{ size(rcdoc.memory, 1024) }}</td>
-        </tr>
-      {%- endfor -%}
-      </tbody>
-    </table>
-  </div>
->>>>>>> e6d0bb51
 {% endif %}
 </div>