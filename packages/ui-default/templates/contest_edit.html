{% extends "layout/basic.html" %}
{% block content %}
<div class="row">
  <div class="medium-9 columns">
    <div class="section">
      <div class="section__body">
        <form method="post">
          <div class="row">
            {{ form.form_select({
            columns:3,
            label:'Rule',
            name:'rule',
            options:rules,
            value:tdoc['rule']|default(''),
            row:false
            }) }}
            {{ form.form_text({
            columns:4,
            label:'Title',
            name:'title',
            placeholder:_('title'),
            value:tdoc.title|default(''),
            autofocus:true,
            row:false
            }) }}
            {{ form.form_text({
            columns:3,
            label:'Invitation Code',
            name:'code',
            placeholder:_('(leave blank if none)'),
            value:tdoc._code|default(''),
            row:false
            }) }}
            {{ form.form_checkbox({
            columns:2,
            label:'Rated',
            name:'rated',
            placeholder:_('Is rated'),
            value:tdoc.rated|default(true),
            row:false
            }) }}
          </div>
          <div class="row">
            {{ form.form_text({
<<<<<<< HEAD
            columns:3,
            label:'Begin Date',
            name:'beginAtDate',
            placeholder:'YYYY-mm-dd',
            value:date_text,
            date:true,
            row:false
            }) }}
            {{ form.form_text({
            columns:3,
            label:'Begin Time',
            name:'beginAtTime',
            placeholder:'HH:MM',
            value:time_text,
            time:true,
            row:false
=======
              columns:3,
              label:'Begin Date',
              name:'beginAtDate',
              placeholder:'YYYY-mm-dd',
              value:beginAt.format('%Y-%m-%d'),
              date:true,
              row:false
            }) }}
            {{ form.form_text({
              columns:3,
              label:'Begin Time',
              name:'beginAtTime',
              placeholder:'HH:MM',
              value:beginAt.format('%H:%M'),
              time:true,
              row:false
>>>>>>> e6d0bb51
            }) }}
            {{ form.form_text({
            columns:2,
            label:'Duration (hours)',
            name:'duration',
            value:duration|default('3'),
            row:false
            }) }}
            {{ form.form_text({
              columns:4,
              label:'Assign',
              name:'assign',
              placeholder:_('Group / UID'),
              value:tdoc.assign|default(''),
              row:false
            }) }}
          </div>
          <div class="row">
            {{ form.form_text({
            columns:9,
            label:'Problems',
            name:'pids',
            value:pids,
            placeholder:_("Seperated with ','"),
            row:false
            }) }}
            {{ form.form_checkbox({
            columns:3,
            label:'Auto hide-and show',
            name:'autoHide',
            placeholder:'',
            value:handler.user.hasPerm(perm.PERM_EDIT_PROBLEM) and (tdoc.autoHide|default(true)),
            disabled:not handler.user.hasPerm(perm.PERM_EDIT_PROBLEM),
            row:false
            }) }}
            {% if tdoc.lockAt %}
            <input type="hidden" name="lock" value="{{ ((tdoc.endAt - tdoc.lockAt)/60000)|int }}">
            {% endif %}
          </div>
          <div class="row">
            {{ form.form_text({
            columns:null,
            label:'Full score for each problem (Codeforces only)',
            name:'fullScore',
            value:fullScore,
            placeholder:_("Seperated with ','"),
            row:false
            }) }}
          </div>
          {{ form.form_textarea({
          columns:null,
          label:'Content',
          name:'content',
          value:tdoc['content']|default(''),
          markdown:true
          }) }}
          <div class="row">
            <div class="columns">
              <input type="hidden" name="csrfToken" value="{{ handler.csrfToken }}">
              {% if page_name == 'contest_edit' %}
              <button type="submit" class="rounded primary button">
                {{ _('Update') }}
              </button>
              {% if handler.user.own(tdoc) or handler.user.hasPerm(perm.PERM_EDIT_CONTEST) %}
              <button name="operation" value="delete" type="submit" class="rounded button">
                {{ _('Delete') }}
              </button>
              {% endif %}
              {% else %}
              <button type="submit" class="rounded primary button">
                {{ _('Create') }}
              </button>
              {% endif %}
              <button type="button" class="rounded button" onclick="window.history.go(-1)">
                {{ _('Cancel') }}
              </button>
            </div>
          </div>
        </form>
      </div>
    </div>
  </div>
  <div class="medium-3 columns">
    {% include 'components/md_hint.html' %}
  </div>
</div>
{% endblock %}<|MERGE_RESOLUTION|>--- conflicted
+++ resolved
@@ -42,24 +42,6 @@
           </div>
           <div class="row">
             {{ form.form_text({
-<<<<<<< HEAD
-            columns:3,
-            label:'Begin Date',
-            name:'beginAtDate',
-            placeholder:'YYYY-mm-dd',
-            value:date_text,
-            date:true,
-            row:false
-            }) }}
-            {{ form.form_text({
-            columns:3,
-            label:'Begin Time',
-            name:'beginAtTime',
-            placeholder:'HH:MM',
-            value:time_text,
-            time:true,
-            row:false
-=======
               columns:3,
               label:'Begin Date',
               name:'beginAtDate',
@@ -76,7 +58,6 @@
               value:beginAt.format('%H:%M'),
               time:true,
               row:false
->>>>>>> e6d0bb51
             }) }}
             {{ form.form_text({
             columns:2,
