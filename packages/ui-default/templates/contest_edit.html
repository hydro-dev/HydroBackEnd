{% extends "layout/basic.html" %}
{% block content %}
<div class="row">
  <div class="medium-9 columns">
    <div class="section">
      <div class="section__body">
        <form method="post">
          <div class="row">
            {{ form.form_select({
            columns:3,
            label:'Rule',
            name:'rule',
            options:rules,
            value:tdoc['rule']|default(''),
            row:false
            }) }}
            {{ form.form_text({
            columns:4,
            label:'Title',
            name:'title',
            placeholder:_('title'),
            value:tdoc.title|default(''),
            autofocus:true,
            row:false
            }) }}
            {{ form.form_text({
            columns:3,
            label:'Invitation Code',
            name:'code',
            placeholder:_('(leave blank if none)'),
            value:tdoc._code|default(''),
            row:false
            }) }}
            {{ form.form_checkbox({
            columns:2,
            label:'Rated',
            name:'rated',
            placeholder:_('Is rated'),
            value:tdoc.rated|default(true),
            row:false
            }) }}
          </div>
          <div class="row">
            {{ form.form_text({
            columns:3,
            label:'Begin Date',
            name:'beginAtDate',
            placeholder:'YYYY-mm-dd',
            value:date_text,
            date:true,
            row:false
            }) }}
            {{ form.form_text({
            columns:3,
            label:'Begin Time',
            name:'beginAtTime',
            placeholder:'HH:MM',
            value:time_text,
            time:true,
            row:false
            }) }}
            {{ form.form_text({
            columns:2,
            label:'Duration (hours)',
            name:'duration',
            value:duration|default('3'),
            row:false
            }) }}
            {{ form.form_text({
<<<<<<< HEAD
            columns:4,
            label:'Assign',
            name:'assign',
            value:tdoc.assign|default(''),
            row:false
=======
              columns:4,
              label:'Assign',
              name:'assign',
              placeholder:_('Group / UID'),
              value:tdoc.assign|default(''),
              row:false
>>>>>>> 59f1b4e4
            }) }}
          </div>
          <div class="row">
            {{ form.form_text({
            columns:9,
            label:'Problems',
            name:'pids',
            value:pids,
            placeholder:_("Seperated with ','"),
            row:false
            }) }}
            {{ form.form_checkbox({
            columns:3,
            label:'Auto hide-and show',
            name:'autoHide',
            placeholder:'',
            value:handler.user.hasPerm(perm.PERM_EDIT_PROBLEM) and (tdoc.autoHide|default(true)),
            disabled:not handler.user.hasPerm(perm.PERM_EDIT_PROBLEM),
            row:false
            }) }}
            {% if tdoc.lockAt %}
            <input type="hidden" name="lock" value="{{ ((tdoc.endAt - tdoc.lockAt)/60000)|int }}">
            {% endif %}
          </div>
          <div class="row">
            {{ form.form_text({
            columns:null,
            label:'Full score for each problem (Codeforces only)',
            name:'fullScore',
            value:fullScore,
            placeholder:_("Seperated with ','"),
            row:false
            }) }}
          </div>
          {{ form.form_textarea({
          columns:null,
          label:'Content',
          name:'content',
          value:tdoc['content']|default(''),
          markdown:true
          }) }}
          <div class="row">
            <div class="columns">
              <input type="hidden" name="csrfToken" value="{{ handler.csrfToken }}">
              {% if page_name == 'contest_edit' %}
              <button type="submit" class="rounded primary button">
                {{ _('Update') }}
              </button>
              {% if handler.user.own(tdoc) or handler.user.hasPerm(perm.PERM_EDIT_CONTEST) %}
              <button name="operation" value="delete" type="submit" class="rounded button">
                {{ _('Delete') }}
              </button>
              {% endif %}
              {% else %}
              <button type="submit" class="rounded primary button">
                {{ _('Create') }}
              </button>
              {% endif %}
              <button type="button" class="rounded button" onclick="window.history.go(-1)">
                {{ _('Cancel') }}
              </button>
            </div>
          </div>
        </form>
      </div>
    </div>
  </div>
  <div class="medium-3 columns">
    {% include 'components/md_hint.html' %}
  </div>
</div>
{% endblock %}<|MERGE_RESOLUTION|>--- conflicted
+++ resolved
@@ -67,20 +67,12 @@
             row:false
             }) }}
             {{ form.form_text({
-<<<<<<< HEAD
-            columns:4,
-            label:'Assign',
-            name:'assign',
-            value:tdoc.assign|default(''),
-            row:false
-=======
               columns:4,
               label:'Assign',
               name:'assign',
               placeholder:_('Group / UID'),
               value:tdoc.assign|default(''),
               row:false
->>>>>>> 59f1b4e4
             }) }}
           </div>
           <div class="row">
