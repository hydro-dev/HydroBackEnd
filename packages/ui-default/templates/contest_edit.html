--- conflicted
+++ resolved
@@ -63,32 +63,6 @@
               row:false
             }) }}
           </div>
-<<<<<<< HEAD
-          <div  id="fun-control">
-            <div class="row">
-              {{ form.form_text({
-                columns:6,
-                label:'single_ratio',
-                name:'singleRatio',
-                placeholder:_('single_ratio'),
-                value:tdoc['singleRatio']|default('0.95'),
-                autofocus:true,
-                row:false
-              }) }}
-              {{ form.form_text({
-                columns:6,
-                label:'lowest_ratio',
-                name:'lowestRatio',
-                placeholder:_('lowest_ratio'),
-                value:tdoc['lowestRatio']|default('0.7'),
-                autofocus:true,
-                row:false
-              }) }}
-            </div>
-          </div>
-          <div class="row">
-=======
->>>>>>> d13f8892
           {{ form.form_text({
             columns:12,
             label:'Problems',
