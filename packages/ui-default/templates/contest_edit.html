{% extends "layout/basic.html" %}
{% block content %}
<div class="row">
  <div class="medium-9 columns">
    <div class="section">
      <div class="section__body">
        <form method="post">
          <div class="row">
            {{ form.form_select({
            columns:3,
            label:'Rule',
            name:'rule',
            options:rules,
            value:tdoc['rule']|default(''),
            row:false
            }) }}
            {{ form.form_text({
            columns:4,
            label:'Title',
            name:'title',
            placeholder:_('title'),
            value:tdoc.title|default(''),
            autofocus:true,
            row:false
            }) }}
            {{ form.form_text({
            columns:3,
            label:'Invitation Code',
            name:'code',
            placeholder:_('(leave blank if none)'),
            value:tdoc._code|default(''),
            row:false
            }) }}
            {{ form.form_checkbox({
            columns:2,
            label:'Rated',
            name:'rated',
            placeholder:_('Is rated'),
            value:tdoc.rated|default(true),
            row:false
            }) }}
          </div>
          <div class="row">
            {{ form.form_text({
<<<<<<< HEAD
            columns:4,
            label:'Begin Date',
            name:'beginAtDate',
            placeholder:'YYYY-mm-dd',
            value:date_text,
            date:true,
            row:false
            }) }}
            {{ form.form_text({
            columns:4,
            label:'Begin Time',
            name:'beginAtTime',
            placeholder:'HH:MM',
            value:time_text,
            time:true,
            row:false
            }) }}
            {{ form.form_text({
            columns:4,
            label:'Duration (hours)',
            name:'duration',
            value:duration|default('3'),
            row:false
=======
              columns:3,
              label:'Begin Date',
              name:'beginAtDate',
              placeholder:'YYYY-mm-dd',
              value:date_text,
              date:true,
              row:false
            }) }}
            {{ form.form_text({
              columns:3,
              label:'Begin Time',
              name:'beginAtTime',
              placeholder:'HH:MM',
              value:time_text,
              time:true,
              row:false
            }) }}
            {{ form.form_text({
              columns:2,
              label:'Duration (hours)',
              name:'duration',
              value:duration|default('3'),
              row:false
>>>>>>> f01a8d37
            }) }}
            {{ form.form_text({
              columns:4,
              label:'Assign',
              name:'assign',
              value:tdoc.assign|default(''),
              row:false
            }) }}
          </div>
          <div class="row">
            {{ form.form_text({
            columns:9,
            label:'Problems',
            name:'pids',
            value:pids,
            placeholder:_("Seperated with ','"),
            row:false
            }) }}
            {{ form.form_checkbox({
            columns:3,
            label:'Auto hide-and show',
            name:'autoHide',
            placeholder:'',
            value:handler.user.hasPerm(perm.PERM_EDIT_PROBLEM) and (tdoc.autoHide|default(true)),
            disabled:not handler.user.hasPerm(perm.PERM_EDIT_PROBLEM),
            row:false
            }) }}
          </div>
          <div class="row">
            {{ form.form_text({
            columns:null,
            label:'Full score for each problem (Codeforces only)',
            name:'fullScore',
            value:fullScore,
            placeholder:_("Seperated with ','"),
            row:false
            }) }}
          </div>
          {{ form.form_textarea({
          columns:null,
          label:'Content',
          name:'content',
          value:tdoc['content']|default(''),
          markdown:true
          }) }}
          <div class="row">
            <div class="columns">
              <input type="hidden" name="csrfToken" value="{{ handler.csrfToken }}">
              {% if page_name == 'contest_edit' %}
              <button type="submit" class="rounded primary button">
                {{ _('Update') }}
              </button>
              {% if handler.user.own(tdoc) or handler.user.hasPerm(perm.PERM_EDIT_CONTEST) %}
              <button name="operation" value="delete" type="submit" class="rounded button">
                {{ _('Delete') }}
              </button>
              {% endif %}
              {% else %}
              <button type="submit" class="rounded primary button">
                {{ _('Create') }}
              </button>
              {% endif %}
              <button type="button" class="rounded button" onclick="window.history.go(-1)">
                {{ _('Cancel') }}
              </button>
            </div>
          </div>
        </form>
      </div>
    </div>
  </div>
  <div class="medium-3 columns">
    {% include 'components/md_hint.html' %}
  </div>
</div>
{% endblock %}<|MERGE_RESOLUTION|>--- conflicted
+++ resolved
@@ -42,8 +42,7 @@
           </div>
           <div class="row">
             {{ form.form_text({
-<<<<<<< HEAD
-            columns:4,
+            columns:3,
             label:'Begin Date',
             name:'beginAtDate',
             placeholder:'YYYY-mm-dd',
@@ -52,7 +51,7 @@
             row:false
             }) }}
             {{ form.form_text({
-            columns:4,
+            columns:3,
             label:'Begin Time',
             name:'beginAtTime',
             placeholder:'HH:MM',
@@ -61,43 +60,18 @@
             row:false
             }) }}
             {{ form.form_text({
-            columns:4,
+            columns:2,
             label:'Duration (hours)',
             name:'duration',
             value:duration|default('3'),
             row:false
-=======
-              columns:3,
-              label:'Begin Date',
-              name:'beginAtDate',
-              placeholder:'YYYY-mm-dd',
-              value:date_text,
-              date:true,
-              row:false
             }) }}
             {{ form.form_text({
-              columns:3,
-              label:'Begin Time',
-              name:'beginAtTime',
-              placeholder:'HH:MM',
-              value:time_text,
-              time:true,
-              row:false
-            }) }}
-            {{ form.form_text({
-              columns:2,
-              label:'Duration (hours)',
-              name:'duration',
-              value:duration|default('3'),
-              row:false
->>>>>>> f01a8d37
-            }) }}
-            {{ form.form_text({
-              columns:4,
-              label:'Assign',
-              name:'assign',
-              value:tdoc.assign|default(''),
-              row:false
+            columns:4,
+            label:'Assign',
+            name:'assign',
+            value:tdoc.assign|default(''),
+            row:false
             }) }}
           </div>
           <div class="row">
