{% extends "layout/basic.html" %}
{% block content %}
<div class="row">
  <div class="medium-9 columns">
    <div class="section">
      <div class="section__body">
        <form method="post">
          <div class="row">
            {{ form.form_select({
            columns:3,
            label:'Rule',
            name:'rule',
            options:rules,
            value:tdoc['rule']|default(''),
            row:false
            }) }}
            {{ form.form_text({
            columns:4,
            label:'Title',
            name:'title',
            placeholder:_('title'),
            value:tdoc.title|default(''),
            autofocus:true,
            row:false
            }) }}
            {{ form.form_text({
            columns:3,
            label:'Invitation Code',
            name:'code',
            placeholder:_('(leave blank if none)'),
            value:tdoc._code|default(''),
            row:false
            }) }}
            {{ form.form_checkbox({
            columns:2,
            label:'Rated',
            name:'rated',
            placeholder:_('Is rated'),
            value:tdoc.rated|default(true),
            row:false
            }) }}
          </div>
          <div class="row">
            {{ form.form_text({
            columns:3,
            label:'Begin Date',
            name:'beginAtDate',
            placeholder:'YYYY-mm-dd',
            value:date_text,
            date:true,
            row:false
            }) }}
            {{ form.form_text({
            columns:3,
            label:'Begin Time',
            name:'beginAtTime',
            placeholder:'HH:MM',
            value:time_text,
            time:true,
            row:false
            }) }}
            {{ form.form_text({
            columns:2,
            label:'Duration (hours)',
            name:'duration',
            value:duration|default('3'),
            row:false
            }) }}
            {{ form.form_text({
            columns:4,
            label:'Assign',
            name:'assign',
            value:tdoc.assign|default(''),
            row:false
            }) }}
          </div>
          <div class="row">
            {{ form.form_text({
            columns:9,
            label:'Problems',
            name:'pids',
            value:pids,
            placeholder:_("Seperated with ','"),
            row:false
            }) }}
            {{ form.form_checkbox({
            columns:3,
            label:'Auto hide-and show',
            name:'autoHide',
            placeholder:'',
            value:handler.user.hasPerm(perm.PERM_EDIT_PROBLEM) and (tdoc.autoHide|default(true)),
            disabled:not handler.user.hasPerm(perm.PERM_EDIT_PROBLEM),
            row:false
<<<<<<< HEAD
            }) }}
=======
          }) }}
          {% if tdoc.lockAt %}
            <input type="hidden" name="lock" value="{{ ((tdoc.endAt - tdoc.lockAt)/60000)|int }}">
          {% endif %}
>>>>>>> dbf54650
          </div>
          <div class="row">
            {{ form.form_text({
            columns:null,
            label:'Full score for each problem (Codeforces only)',
            name:'fullScore',
            value:fullScore,
            placeholder:_("Seperated with ','"),
            row:false
            }) }}
          </div>
          {{ form.form_textarea({
          columns:null,
          label:'Content',
          name:'content',
          value:tdoc['content']|default(''),
          markdown:true
          }) }}
          <div class="row">
            <div class="columns">
              <input type="hidden" name="csrfToken" value="{{ handler.csrfToken }}">
              {% if page_name == 'contest_edit' %}
              <button type="submit" class="rounded primary button">
                {{ _('Update') }}
              </button>
              {% if handler.user.own(tdoc) or handler.user.hasPerm(perm.PERM_EDIT_CONTEST) %}
              <button name="operation" value="delete" type="submit" class="rounded button">
                {{ _('Delete') }}
              </button>
              {% endif %}
              {% else %}
              <button type="submit" class="rounded primary button">
                {{ _('Create') }}
              </button>
              {% endif %}
              <button type="button" class="rounded button" onclick="window.history.go(-1)">
                {{ _('Cancel') }}
              </button>
            </div>
          </div>
        </form>
      </div>
    </div>
  </div>
  <div class="medium-3 columns">
    {% include 'components/md_hint.html' %}
  </div>
</div>
{% endblock %}<|MERGE_RESOLUTION|>--- conflicted
+++ resolved
@@ -91,14 +91,10 @@
             value:handler.user.hasPerm(perm.PERM_EDIT_PROBLEM) and (tdoc.autoHide|default(true)),
             disabled:not handler.user.hasPerm(perm.PERM_EDIT_PROBLEM),
             row:false
-<<<<<<< HEAD
             }) }}
-=======
-          }) }}
-          {% if tdoc.lockAt %}
+            {% if tdoc.lockAt %}
             <input type="hidden" name="lock" value="{{ ((tdoc.endAt - tdoc.lockAt)/60000)|int }}">
-          {% endif %}
->>>>>>> dbf54650
+            {% endif %}
           </div>
           <div class="row">
             {{ form.form_text({
