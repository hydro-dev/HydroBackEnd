--- conflicted
+++ resolved
@@ -20,7 +20,6 @@
         {% endif %}
       </div>
       <div class="section__body">
-<<<<<<< HEAD
       {% if fileList|length == 1 %}
         {% if rdoc.code %}
         <pre><code class="line-numbers language-{{ model.setting.langs[rdoc.lang].highlight }}">{{ rdoc['code'] }}</code></pre>
@@ -36,7 +35,7 @@
               <h1 class="section__tab-title">{{ file }}</h1>
               <div class="section__tab-main submit-file__{{ file }}">
                 {% set lang = rdoc.lang[file] if typeof(rdoc.lang) == 'object' else (rdoc.lang if file == 'code' else 'plain') %}
-                <pre><code class="line-numbers language-{{ model.setting.langs[lang].highlight }}">{{ rdoc.code if (file == 'code' and rdoc.code) else rdoc.files[file] }}</code></pre>
+                <pre class="line-numbers"><code class="language-{{ model.setting.langs[lang].highlight }}">{{ rdoc.code if (file == 'code' and rdoc.code) else rdoc.files[file] }}</code></pre>
                 <a class="primary rounded button" href="?download={{ file }}"><span class="icon icon-download"></span> {{ _('Download') }}</a>
               </div>
             </li>
@@ -45,9 +44,6 @@
           </ul>
         </div>
       {% endif %}
-=======
-        <pre class="line-numbers"><code class="language-{{ model.setting.langs[rdoc.lang].highlight }}">{{ rdoc['code'] }}</code></pre>
->>>>>>> b5d51f33
       </div>
     </div>
     {% endif %}
