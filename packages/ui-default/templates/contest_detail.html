{% extends "layout/basic.html" %}
{% import "components/contest.html" as contest with context %}
{% import "components/record.html" as record with context %}
{% import "components/problem.html" as problem with context %}
{% block content %}
{{ set(UiContext, 'tdoc', tdoc) }}
<div class="row">
  <div class="medium-9 columns">
    <div class="section">
      <div class="section__header" style="align: center">
        <h1 class="section__title">{{ tdoc.title }}</h1>
      </div>
      <div class="section__body">
<<<<<<< HEAD
<<<<<<< HEAD
        <span class="bp3-tag bp3-large bp3-minimal problem__tag-item">{{ _(model.contest.statusText(tdoc)) }}</span>
        <span class="bp3-tag bp3-large bp3-minimal problem__tag-item icon icon-award">{{
          _(model.contest.RULES[tdoc.rule].TEXT) }}</span>
        <span class="bp3-tag bp3-large bp3-minimal problem__tag-item">{{ _('Start at') }}: {{
          contest.render_time(tdoc.beginAt) }}</span>
        <span class="bp3-tag bp3-large bp3-minimal problem__tag-item icon icon-schedule">{{
          contest.render_duration(tdoc) }} {{ _('hour(s)') }}</span>
        <span class="bp3-tag bp3-large bp3-minimal problem__tag-item">{{ _('Host') }}: {{
          user.render_inline(udict[tdoc.owner], badge=false) }}</span>
        <span class="bp3-tag bp3-large bp3-minimal problem__tag-item icon icon-user--multiple">{{
          tdoc['attend']|default(0) }}</span>
        {% if tsdoc.attend %}
        <span class="bp3-tag bp3-large bp3-minimal problem__tag-item icon icon-check">{{ _('Attended') }}</span>
=======
        <span class="bp4-tag bp4-large bp4-minimal problem__tag-item">{{ _(model.contest.statusText(tdoc)) }}</span>
=======
        <span class="bp4-tag bp4-large bp4-minimal problem__tag-item">{{ _(model.contest.statusText(tdoc, tsdoc)) }}</span>
>>>>>>> e6d0bb51
        <span class="bp4-tag bp4-large bp4-minimal problem__tag-item icon icon-award">{{ _(model.contest.RULES[tdoc.rule].TEXT) }}</span>
        <span class="bp4-tag bp4-large bp4-minimal problem__tag-item">{{ _('Start at') }}: {{ contest.render_time(tsdoc.startAt or tdoc.beginAt) }}</span>
        <span class="bp4-tag bp4-large bp4-minimal problem__tag-item icon icon-schedule">{{ contest.render_duration(tdoc) }} {{ _('hour(s)') }}</span>
        <span class="bp4-tag bp4-large bp4-minimal problem__tag-item">{{ _('Host') }}: {{ user.render_inline(udict[tdoc.owner], badge=false) }}</span>
        <span class="bp4-tag bp4-large bp4-minimal problem__tag-item icon icon-user--multiple">{{ tdoc['attend']|default(0) }}</span>
        {% if tsdoc.attend %}
          <span class="bp4-tag bp4-large bp4-minimal problem__tag-item icon icon-check">{{ _('Attended') }}</span>
>>>>>>> upstream/master
        {% endif %}
      </div>
    </div>
    <div class="section">
      <div class="section__body typo">
        {{ tdoc['content']|markdown|safe }}
<<<<<<< HEAD
        {% if model.contest.isOngoing(tdoc) %}
=======
      {% if model.contest.isOngoing(tdoc, tsdoc) %}
>>>>>>> e6d0bb51
        <blockquote class="warn">
          <p>{{ _('We will check code similarity after this contest.') }}</p>
        </blockquote>
        {% endif %}
      </div>
    </div>
<<<<<<< HEAD
    {% if model.contest.isOngoing(tdoc) or model.contest.isDone(tdoc) %}
=======
  {% if model.contest.isOngoing(tdoc, tsdoc) or model.contest.isDone(tdoc, tsdoc) %}
>>>>>>> e6d0bb51
    <div class="section">
      <div class="section__header">
        <h1 class="section__title">{{ _('Problem') }}</h1>
      </div>
      {% if tsdoc.attend or model.contest.isDone(tdoc) %}
      <div class="section__body no-padding">
        <table class="data-table">
          <colgroup>
            {% if handler.user.hasPriv(PRIV.PRIV_USER_PROFILE) %}
            <col class="col--status">
            <col class="col--submit-at">
            {% endif %}
            {% if model.contest.RULES[tdoc.rule].TEXT === 'Codeforces' and model.contest.isOngoing(tdoc) %}
            <col class="col--score">
            {% endif %}
            <col class="col--problem">
          </colgroup>
          <thead>
            <tr>
              {% if handler.user.hasPriv(PRIV.PRIV_USER_PROFILE) %}
              <th class="col--status record-status--border">{{ _('Status') }}</th>
              <th class="col--submit-at">{{ _('Last Submit At') }}</th>
              {% endif %}
              {% if model.contest.RULES[tdoc.rule].TEXT === 'Codeforces' and model.contest.isOngoing(tdoc) %}
              <th class="col--score">{{ _('Score') }}</th>
              {% endif %}
              <th class="col--problem">{{ _('Problem') }}</th>
            </tr>
          </thead>
          <tbody>
            {%- for pid in tdoc.pids -%}
            <tr>
              {% if handler.user.hasPriv(PRIV.PRIV_USER_PROFILE) %}
              {% if psdict[pid] and psdict[pid].rid %}
              {% set rdoc = rdict[psdict[pid].rid] %}
              {% if model.contest.canShowSelfRecord.call(handler, tdoc) %}
              {{ record.render_status_td(rdoc) }}
              {% else %}
              <td class="col--status record-status--border"><a href="{{ url('record_detail', rid=rdoc._id) }}">{{
                  _('Submitted') }}</a></td>
              {% endif %}
              <td class="col--submit-at">{{ datetimeSpan(rdoc._id)|safe }}</td>
              {% else %}
              <td class="col--status record-status--border">{{ _('No Submissions') }}</td>
              <td class="col--submit-at">-</td>
              {% endif %}
              {% endif %}
              {% if model.contest.RULES[tdoc.rule].TEXT === 'Codeforces' and model.contest.isOngoing(tdoc) %}
              <td class="col--score">{{ model.contest.getScore(tdoc, pid) }}</td>
              {% endif %}
              <td class="col--problem col--problem-name">
                {{ problem.render_problem_title(pdict[pid], tdoc=tdoc, show_invisible_flag=false, show_tags=false) }}
              </td>
            </tr>
            {%- endfor -%}
          </tbody>
        </table>
      </div>
      {% else %}
      {{ nothing.render('Please attend contest to see the problems.') }}
      {% endif %}
    </div>
    {% endif %}
  </div>
  <div class="medium-3 columns">
    {% set owner_udoc = udict[tdoc.owner] %}
    {% include "partials/contest_sidebar.html" %}
  </div>
</div>
{% endblock %}<|MERGE_RESOLUTION|>--- conflicted
+++ resolved
@@ -11,26 +11,8 @@
         <h1 class="section__title">{{ tdoc.title }}</h1>
       </div>
       <div class="section__body">
-<<<<<<< HEAD
-<<<<<<< HEAD
-        <span class="bp3-tag bp3-large bp3-minimal problem__tag-item">{{ _(model.contest.statusText(tdoc)) }}</span>
-        <span class="bp3-tag bp3-large bp3-minimal problem__tag-item icon icon-award">{{
-          _(model.contest.RULES[tdoc.rule].TEXT) }}</span>
-        <span class="bp3-tag bp3-large bp3-minimal problem__tag-item">{{ _('Start at') }}: {{
-          contest.render_time(tdoc.beginAt) }}</span>
-        <span class="bp3-tag bp3-large bp3-minimal problem__tag-item icon icon-schedule">{{
-          contest.render_duration(tdoc) }} {{ _('hour(s)') }}</span>
-        <span class="bp3-tag bp3-large bp3-minimal problem__tag-item">{{ _('Host') }}: {{
-          user.render_inline(udict[tdoc.owner], badge=false) }}</span>
-        <span class="bp3-tag bp3-large bp3-minimal problem__tag-item icon icon-user--multiple">{{
-          tdoc['attend']|default(0) }}</span>
-        {% if tsdoc.attend %}
-        <span class="bp3-tag bp3-large bp3-minimal problem__tag-item icon icon-check">{{ _('Attended') }}</span>
-=======
         <span class="bp4-tag bp4-large bp4-minimal problem__tag-item">{{ _(model.contest.statusText(tdoc)) }}</span>
-=======
         <span class="bp4-tag bp4-large bp4-minimal problem__tag-item">{{ _(model.contest.statusText(tdoc, tsdoc)) }}</span>
->>>>>>> e6d0bb51
         <span class="bp4-tag bp4-large bp4-minimal problem__tag-item icon icon-award">{{ _(model.contest.RULES[tdoc.rule].TEXT) }}</span>
         <span class="bp4-tag bp4-large bp4-minimal problem__tag-item">{{ _('Start at') }}: {{ contest.render_time(tsdoc.startAt or tdoc.beginAt) }}</span>
         <span class="bp4-tag bp4-large bp4-minimal problem__tag-item icon icon-schedule">{{ contest.render_duration(tdoc) }} {{ _('hour(s)') }}</span>
@@ -38,29 +20,20 @@
         <span class="bp4-tag bp4-large bp4-minimal problem__tag-item icon icon-user--multiple">{{ tdoc['attend']|default(0) }}</span>
         {% if tsdoc.attend %}
           <span class="bp4-tag bp4-large bp4-minimal problem__tag-item icon icon-check">{{ _('Attended') }}</span>
->>>>>>> upstream/master
         {% endif %}
       </div>
     </div>
     <div class="section">
       <div class="section__body typo">
         {{ tdoc['content']|markdown|safe }}
-<<<<<<< HEAD
-        {% if model.contest.isOngoing(tdoc) %}
-=======
       {% if model.contest.isOngoing(tdoc, tsdoc) %}
->>>>>>> e6d0bb51
         <blockquote class="warn">
           <p>{{ _('We will check code similarity after this contest.') }}</p>
         </blockquote>
         {% endif %}
       </div>
     </div>
-<<<<<<< HEAD
-    {% if model.contest.isOngoing(tdoc) or model.contest.isDone(tdoc) %}
-=======
   {% if model.contest.isOngoing(tdoc, tsdoc) or model.contest.isDone(tdoc, tsdoc) %}
->>>>>>> e6d0bb51
     <div class="section">
       <div class="section__header">
         <h1 class="section__title">{{ _('Problem') }}</h1>
