--- conflicted
+++ resolved
@@ -42,11 +42,7 @@
       <div class="section__header">
         <h1 class="section__title">{{ _('Problem') }}</h1>
       </div>
-<<<<<<< HEAD
-      {% if tsdoc.attend or model.contest.isDone(tdoc) %}
-=======
     {% if pdict %}
->>>>>>> ba0beee9
       <div class="section__body no-padding">
         <table class="data-table">
           <colgroup>
@@ -104,20 +100,12 @@
           </tbody>
         </table>
       </div>
-<<<<<<< HEAD
-      {% else %}
-=======
     {% elif tsdoc.attend %}
       {{ nothing.render('This contest is not live.') }}
     {% else %}
->>>>>>> ba0beee9
       {{ nothing.render('Please attend contest to see the problems.') }}
       {% endif %}
     </div>
-<<<<<<< HEAD
-    {% endif %}
-=======
->>>>>>> ba0beee9
   </div>
   <div class="medium-3 columns">
     {% set owner_udoc = udict[tdoc.owner] %}
