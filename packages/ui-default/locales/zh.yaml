__langname: 简体中文
'"{data}" copied to clipboard!': “{data}”已复制到剪贴板！
'[Richtext message]': '[富文本消息]'
'{0} comments': '{0} 条评论'
'{0} discussions': '{0} 条讨论'
'{0} is a moderator of this domain.': '{}是这个域的管理者之一。'
'{0} limit exceeded (limit: {2} operations in {1} seconds).': '{0} 超过频率限制。限制：{1} 秒内最多 {2} 次操作。'
'{0} problems': '{0} 道题'
'{0} sections': '{0} 小节'
'{0} solutions': '{0} 条题解'
'{0} views': '{0} 次查看'
'{0}: Permissions': '{0}: 权限'
'{0}: Roles': '{0}: 角色'
'{0}: Users': '{0}: 用户'
'# My Submissions': '我的递交数'
'# Submissions': '递交数'
'↓ # Comments': '↓ 评论数'
'↓ # Enrollees': '↓ 参与人数'
'↓ # Likes': '↓ 赞数'
'↓ # Stars': '↓ 收藏数'
'↓ Create Time': '↓ 创建时间'
'↓ Update Time': '↓ 更新时间'
'A domain ID cannot be changed after creation. It is supposed to be:': '创建后将无法更改 ID。ID 必须满足以下条件：'
'Copy "{data}" failed :(': '复制“{data}”失败 :('
'Copy failed :(': '复制失败 :('
'Current dataset: {0}': '当前测试数据: {0}'
'Discussion: Terms Of Service': 讨论区服务条款
'File upload failed: {0}': 文件上传失败：{0}
'Format: category 1, category 2, ..., category n': 格式：分类1, 分类2, ..., 分类n
'Hello, {0}! You can click following link to active your new email of your {1} account:': 您好，{0}！您可以点击以下链接来激活您 {1} 账户的新电子邮件地址：
'Hello, {0}! You can click following link to reset the password of your {1} account:': 您好，{0}！您可以点击以下链接来重置您 {1} 账户的密码：
'Hello! You can click following link to sign up your {0} account:': 您好！您可以点击以下链接来注册您的 {0} 账户：
'Join {0}': '加入 {0}'
'No': 否
'Note: Problem title may not be hidden.': 注意：题目标题可能不会被隐藏。
'Packages have new version: {0}': '以下组件有新版本： {0}'
'Role {1} already exists in domain {0}.': '域 {0} 中已存在角色 {1}。'
'Solved {0} problems, RP: {1} (No. {2})': '解决了 {0} 道题目，RP: {1} (No. {2})'
'The value `{1}` of {0} already exists.': '{0} 的值 `{1}` 已经存在。'
'Yes': 是
"Effects only when Difficulty is not 'Use algorithm calculated'.": 仅当难度不为“使用算法计算”时才起效。
"Split by ', '.": 由“, ”或“，”分隔。
"What's file?": 什么是文件？
(All Problems): (所有题目)
(leave blank if none): （若不需要则留空）
(None): (无)
(Not changed): 未更改
Aborted: 已放弃
About {0}: 关于 {0}
About Markdown: 关于 Markdown
About test data: 关于测试数据
about: 关于
About: 关于
AC Message: 通过消息
Accept: 通过
Accepted Problem: 通过的题目
Accepted Ratio: 通过率
Accepted: 已通过
Access Control: 访问控制
Account Settings: 账户设置
Action: 动作
Active Sessions: 活动会话
Add File: 添加文件
Add module: 添加模块
Add new data: 添加新数据
Add User: 添加用户
Add: 添加
All {0} Contests: 所有 {0} 比赛
All Contests: 所有比赛
All Homeworks: 所有作业
All Languages: 所有语言
All Submissions: 所有递交
All Training Plans: 所有训练计划
All: 全部
Always granted all privileges: 总是拥有所有权限
An error has occurred.: 发生了一个错误。
An example of dataset: 测试数据集的一个例子
Any user is allowed to join this domain with an invitation code: 任意用户都可以通过邀请码加入此域
Any user is allowed to join this domain: 任意用户都可以加入此域
API: API
Argument {0} is invalid.: 非法的参数 {0} 。
Arguments: 参数
Assign: 分配给
At least 4 characters: 至少 4 个字符
Attend Contest: 参加比赛
Attend contests: 参加比赛
Attended: 已参加
author: 作者
Auto Read Tasks: 自动识别任务
Be Copied: 被复制
Begin at: 开始于
Begin Date: 开始日期
Begin Time: 开始时间
Belongs to: 属于
Bio Visibility: 个人简介可见性
Bio: 个人简介
Blog: 博客
Bold: 加粗
Boom!: 炸了！
Browser: 浏览器
Built-in: 内置
Bulletin: 公告
By clicking the button, you will become a member of the domain {0}.: 点击按钮，您将成为域 {0} 的成员。
By Contest: 由比赛
By Language: 由语言
By Problem: 由题目
By signing up a {0} universal account, you can submit code and join discussions in all online judging services provided by us.: 注册一个 {0} 通用账户，您就可以在我们提供的所有在线评测服务上提交代码、参与讨论。
By Status: 由状态
By Username / UID: 由用户名或 UID
Calendar View: 日历视图
Calendar: 日历
Can be Extended For: 可延期
Cancel Score: 取消成绩
Cancel: 取消
Categories: 分类
Category: 分类
Change Email: 修改电子邮件
Change Password: 修改密码
Change Theme: 切换主题
Check In: 签到
<<<<<<< HEAD
CheckerType: 比较器类型
Checker: 比较器
=======
Checker: 比较器
CheckerType: 比较器类型
>>>>>>> d11070ff
Chinese: 中文
Choose the background image in your profile page.: 选择您资料页面的背景图片。
Claim homework: 认领作业
Claim Homework: 认领作业
Claimed: 已认领
Clear Marks: 清除标记
Click here to chat with me: 点击这里与我聊天
click to add: 点击添加
CLOSE: 关闭
Code blocks: 代码区块
Code language: 代码语言
Code: 代码
Code Size: 代码大小
codeFontFamily: 代码字体
collapse: 收缩
Comment: 评论
Comments: 评论
CommonMark Syntax: CommonMark 语法
Compile Error: 编译错误
Compilers' Version and Parameters: 编译器版本及参数
Complete: 完成
Completed: 已完成
Config: 配置
Confirm deleting the selected roles?: 您确定删除所选角色吗？
Confirm deleting this comment? Its replies will be deleted as well.: 确认删除这个评论吗？回复会被同时删除。
Confirm deleting this reply?: 确认删除这个回复吗？
Confirm rejudge this problem?: 确定要重测这道题吗？
Confirm removing the selected users?: 您确定将所选用户移除吗？
Confirm to delete the selected files?: 确认删除所选文件吗？
Confirm to delete the selected problems?: 确认要删除所选题目吗？
Confirmation mail has been sent to your new email.: 确认邮件已经发送到您的新电子邮箱。
Congratulations! Your submission is accepted.: 恭喜！您的递交已评测通过。
Contact Us: 联系我们
Contact: 联系
Content copied to clipboard!: 内容已复制到剪贴板！
content: 内容
Content: 内容
Contest scoreboard is not visible.: 当前比赛成绩表隐藏，暂不可显示。
Contest Scoreboard: 比赛成绩表
contest_create: 创建比赛
contest_detail_problem_submit: 递交比赛题目
contest_edit: 编辑比赛
contest_main: 比赛
contest_scoreboard: 比赛成绩表
Contest: 比赛
Full score for each problem (Codeforces only): 题目满分（非 Codeforce 赛制留空）
Continue: 继续
Contributed Problems: 贡献的题目
Contributions: 贡献
Copy Email: 复制电子邮件
Copy from: 复制自
Copy QQ Number: 复制QQ号
Copy Selected: 复制选中
Copy WeChat Account: 复制微信号
Copy: 复制
Copyright Complaint: 版权申诉
CPU Info: CPU信息
Create a contest: 创建一个比赛
Create a Discussion: 创建一个讨论
Create a problem: 创建一个题目
Create Contest: 创建比赛
Create contests: 创建比赛
Create Discussion in {0}: 在 {0} 下创建讨论
Create Discussion: 创建讨论
Create discussions: 创建讨论
Create Domain: 创建域
Create File: 创建文件
Create Group: 创建小组
Create homework: 创建作业
Create Homework: 创建作业
Create Link: 创建链接
Create problem solutions: 创建题解
Create Problem: 创建题目
Create problems: 创建题目
Create Role: 创建角色
Create Training Plan: 创建训练计划
Create training plans: 创建训练计划
Create: 创建
Created By: 创建人
Current dataset comes from: 当前数据集来自
current domain: 当前域
Current Email: 当前电子邮件
Current Location: 当前位置
Current password doesn't match.: 当前密码输入错误。
Current Password: 当前密码
Current Status: 当前状态
currently offline: 目前离线
Daily update check: 每日自动检查更新
Data of Problem {0} not found.: 题目 {0} 的数据缺失。
Data of problem {1} not found.: 题目 {1} 的数据未找到。
Data of record {0} not found.: 记录 {0} 的数据未找到。
Dataset Format: 测试数据集格式
Dataset: 测试数据
Day: 日
Deadline: 截止时间
Default Code Language: 默认代码语言
Default Code Template: 默认代码模板
Delete discussion replies of own discussion: 删除自己讨论中的回复
Delete discussion replies: 删除讨论回复
Delete discussions: 删除讨论
Delete own discussion replies: 删除讨论中自己的回复
Delete own discussions: 删除自己的讨论
Delete own problem solution replies: 删除题解中自己的回复
Delete own problem solutions: 删除自己的题解
Delete problem solution replies: 删除题解的回复
Delete problem solutions: 删除题解
Delete Selected Roles: 删除所选角色
delete: 删除
Delete: 删除
Description: 说明
Destination Domain: 目标域
Development: 开发
Difficulty Algorithm: 难度算法
Difficulty by admin: 管理员设定的难度
Difficulty by algorithm: 算法计算的难度
Difficulty displayed: 显示的难度
Difficulty: 难度
Disabled: 关闭
Disconnected from the server. trying to reconnect...: 到服务器的连接断开。正在重新连接...
Discussion {1} not found.: 讨论 {1} 不存在。
Discussion category {1} already exists.: 讨论分类 {1} 已经存在。
Discussion category {1} not found.: 讨论分类 {1} 不存在。
Discussion node {1} already exists.: 讨论节点 {1} 已经存在。
Discussion node {1} not found.: 讨论节点 {1} 不存在。
Discussion Nodes: 讨论节点
discussion_create: 创建讨论
discussion_edit: 编辑讨论
discussion_main: 讨论
discussion_node: 讨论
Discussion: 讨论
Discussions: 讨论
Display name {1} you want to set is used by others.: 您想要设置的显示名 {1} 已经被其他人使用了。
Display Name: 显示名
display_name: 显示名
Do not discuss solutions otherwise you will be regarded as cheating and then lose qualifications.: 请勿讨论解法，否则以作弊论处并且将失去参赛资格。
Document {2} not found.: 文档 {2} 不存在。
Domain {0} already exists.: 域 {0} 已经存在。
Domain {0} is bulit-in and cannot be modified.: 域 {0} 为内置，不可修改。
Domain {0} not found.: 域 {0} 不存在。
Domain ID cannot be changed once the domain is created.: 在创建后不能更改 ID。
Domain ID: 域 ID
Domain Settings: 域设置
domain_dashboard: 管理域
domain_discussion: 讨论节点
domain_edit: 编辑域资料
domain_join: 加入域
domain_main: 首页
domain_permission: 管理权限
domain_role: 管理角色
domain_user: 管理用户
domain: 域
Domain: 域
Don't have an account?: 还没有账户？
Don't ignore space and enter.: 不忽略行末回车与空格。
Done: 已结束
Download All: 下载全部
Download Dataset: 下载数据集
Download Selected: 下载选中
Download: 下载
Downvote: 差评
Duration (hours): 持续时间 (小时)
Duration: 持续时间
Edit any contests: 修改任意的比赛
Edit any homework: 修改任意的作业
Edit Contest: 编辑比赛
Edit description of this domain: 修改此域描述
Edit discussion replies of own discussion: 修改自己讨论中的回复
Edit discussion replies: 修改讨论的回复
Edit discussions: 修改讨论
Edit Domain: 编辑域
Edit Homework: 编辑作业
Edit own contests: 修改自己的比赛
Edit own discussion replies: 修改讨论中自己的回复
Edit own discussions: 修改自己的讨论
Edit own homework: 修改自己的作业
Edit own problem solution replies: 修改题解中自己的回复
Edit own problem solutions: 修改自己的题解
Edit own problems: 修改自己的题目
Edit own training plans: 修改自己的训练计划
Edit permissions of a role: 修改角色权限
Edit problem solution replies: 修改题解的回复
Edit problem solutions: 修改题解
Edit Problem: 编辑题目
Edit problems: 修改题目
Edit Profile: 编辑个人信息
Edit training plans: 修改训练计划
Edit: 编辑
Email Visibility: Email 可见性
Email: 电子邮件
Enabled: 开启
End at: 结束于
End Date: 结束日期
End Time: 结束时间
Enroll Training: 参加训练
Enrolled: 已参加
Enrollees: 参加人数
error: 错误
Evaluated difficulty: 估计的难度
Exit: 退出
expand: 展开
Expire: 过期
Export All Code: 导出所有代码
Export as CSV: 导出为 CSV
Export as HTML: 导出为 HTML
Extension (days): 最长延期 (日)
Extension Score Penalty: 延期递交扣分规则
Extra Files Config: 额外文件设置
Failed to join the domain. You are already a member.: 加入域失败，您已是该域的成员。
Failed to parse subtask.: 无法解析子任务信息。
Failed to parse testcase.: 无法解析测试点信息。
Feedback: 反馈
Field {0} or {1} validation failed.: 字段 {0} 或 {1} 验证失败。
Field {0} validation failed.: 字段 {0} 验证失败。
File saved.: 文件已成功保存。
file too large: 文件过大
File uploaded successfully.: 上传文件成功
File: 文件
Filename: 文件名
Files: 文件
Filter: 过滤
fontFamily: 字体
Footer: 页脚
Footnote: 脚注
Forgot Password and/or Username: 忘记密码和/或用户名
Forgot password or username?: 忘记密码或者用户名？
Formula blocks: 公式区块
fs_upload: 上传文件
Gender Visibility: 性别可见性
Gender: 性别
Gravatar URL Prefix: Gravatar地址前缀
Group / UID: 小组或 UID
Group Name: 名称
Hard Deadline: 最终截止时间
Hash: 散列
Have ALL PERMISSIONS in this domain: 在此域中拥有全部权限
He: 他
Help: 帮助
Hidden: 隐藏
Hide all tags: 隐藏所有标签
Hide categorical tags: 隐藏分类标签
Hide tags: 隐藏标签
Highlight discussions: 高亮讨论
Highlight: 高亮
Hint: 提示
Hint::icon::difficulty: Hydro 中题目的难度，根据递交数、通过率以及每个递交的递交时间和评测结果，综合计算得出，可能不准确。
Hint::icon::switch_account: 作为超级管理员，您可以直接切换到其他人的账户。
Hint::icon::testdata: <a href="https://hydro.js.org/docs/user/testdata/" target="_blank">请参照文档说明</a>
Hint::page::main: 欢迎来到 Hydro！ 您可在右上角注册或登录。此类提示仅会显示一次。
Hint::page::problem_detail: 这是题目详情页面。您可点击右侧“进入在线编程模式"开始编写您的代码。
Hint::page::problem_files: 您可以将文件或压缩包拖拽至对应区域来上传文件。点击文件名在线编辑或按住 Ctrl 后点击文件名下载单个文件。
Hint::page::problem_main: 这是题目列表页面。您可在页面右侧进行筛选或搜索。
Hitokoto: 一言
home_account: 账户设置
home_domain_account: 当前域的设置
home_domain_create: 创建域
home_domain: 我的域
home_messages: 站内消息
home_preference: 偏好设置
home_security: 安全设置
homepage: 首页
Homework Introduction: 作业介绍
Homework scoreboard is not visible.: 目前无法查看作业成绩表。
homework_create: 创建作业
homework_detail_problem_submit: 递交作业题目
homework_edit: 编辑作业
homework_main: 作业
homework_scoreboard: 作业成绩表
homework_status: 作业成绩表
Homework: 作业
Host: 主持人
hour(s): 小时
If enabled, source code will be emailed to you after the submission is accepted.: 如果启用，在您通过题目后，源代码会以 Email 的形式发送给您。
If left blank, the built-in template of the corresponding language will be used.: 若留空，则将使用对应语言的内置代码模板。
Ignore trailing space and enter.: 忽略行末空格与文件尾回车。
Images With Size: 指定大小的图片
Images: 图片
Import from: 导入自
Import Problem: 导入题目
Import: 导入
In 1 day: 一天后
In 1 month: 一个月后
In 1 week: 一周后
In 3 days: 三天后
In 3 hours: 三个小时后
In following contests: 在下列比赛中
In following homework: 在以下作业中
In following training plans: 在下列训练计划中
In Progress: 进行中
Information: 信息
Initialize: 初始化
Inline codes: 行内代码
Inline formulas: 行内公式
Input: 输入
Insert Code: 插入代码
Insert Image: 插入图像
Installed Modules: 已安装的模块
Instead of copying the test data directly, the test data of the copied problems will be linked to the test data of the source problems (called the source test data). Thus, the copied problems can observe the changes in the source test data. The permissions of the test data of the copied problems follow the source test data, e.g., you still might not download them but the judges can. By uploading some new test data, the link will be broken and the new test data will be used.: 虽然测试数据不会被复制，但是系统会将题目的测试数据链接到原题。因此在原题的数据被改动的时候，复制后的题目的数据也会同时改动。链接后的测试数据的权限以原题为准，比如您可能依旧无法下载数据，但是评测机可以。在题目设置页面中可以通过上传新的测试数据的方式，这个数据链接会被删除，以后将使用您的新测试数据。
Introduce must not exceed 500 characters and it will be shown in the list view.: 简介不能超过 500 个字符，将显示在列表页面中。
Introduce: 简介
Invalid password for user {0}.: 用户 {0} 的密码错误。
Invalid: 无效
Invitation Code: 邀请码
IO: 输入输出
Is rated: 计入排名
It works!: 它成了！
Italic: 斜体
Join: 加入
Judge Config: 评测设置
Judge Status: 评测状态
judge_extra_files: 评测额外文件
judge_playground: 评测游乐场
judge_extra_files: 评测额外文件
Judged At: 评测时间
Judged By: 评测机
Judging Queue: 评测队列
Keep current expiration: 保持当前过期设置
<<<<<<< HEAD
=======
Langs Config: 语言设置
>>>>>>> d11070ff
langs: 语言
Language: 语言
Langs Config: 语言设置
last active at: 最后活动于
last login at: 最后登录于
Last Submit At: 最后递交于
Last Update At: 最后活动时间
LaTeX Expressions: LaTeX 表达式
Learn More: 了解更多
Leave blank to use numeric pid.: 留空来使用数字题号。
Limitations: 限制
Links: 链接
List View: 列表视图
Live: 正在进行
Live...: 正在进行…
Loading editor...: 正在加载编辑器...
Loading file...: 正在加载文件内容...
Location: 位置
Login to Attend Contest: 登录后参加比赛
Login to Claim Homework: 登录后认领作业
Login to Create a Discussion: 登录后创建讨论
Login to Submit: 登录后递交
Login with Github: 使用 Github 登录
Login with Google: 使用 Google 登录
Login: 登录
Logout All Sessions: 注销所有会话
Logout This Session: 注销该会话
Logout: 登出
Lost Password: 忘记密码
Lucky: 手气不错
manage_dashboard: 控制面板
manage_join_applications: 加域申请
manage_module: 管理模块
manage_script: 脚本管理
manage_setting: 系统设置
manage: 管理
Manage: 管理
Manager: 管理
Mark Green: 标绿
Mark Red: 标红
Mark Yellow: 标黄
Memory Cost: 内存占用
Memory Info: 内存信息
Memory: 内存
Message {0} not found.: 消息 {0} 不存在。
Messages: 消息
Method: 方法
Microsoft Yahei: 微软雅黑
Moderator: 管理员
Month: 月
Monthly Popular: 月度最受欢迎
More: 更多
Most Upvoted Solutions: 最被赞同的题解
My Domains: 我的域
My Files: 我的文件
My Profile: 我的资料
My Recent Submissions: 我的最近递交记录
My Role: 我的角色
name: 名称
Name: 名称
Nav Logo Dark: 左上角小图标（暗）
Nav Logo Dark@2x: 左上角图标（暗）（大）
Nav Logo Light: 左上角图标（亮）
Nav Logo Light@2x: 左上角图标（亮）（大）
Network error: 网络错误
Never expire: 从不过期
New dataset: 新测试数据
New Email: 新电子邮件
New file: 新文件
New Password: 新密码
New Training Plan: 新训练计划
New: 创建
No additional file at current: 当前没有附加文件
No additional file at current.: 暂无附加文件。
No comments so far...: 目前还没有评论...
no discussion yet...: 目前没有讨论…
No Permission to Attend Contest: 您没有权限参加比赛
No Permission to Claim Homework: 您没有权限认领作业
No Permission to Create a Discussion: 您没有权限创建讨论
No Permission to Submit: 您没有权限递交
No problem.: 没有题目。
No solutions so far...: 目前还没有题解...
No Submissions: 没有递交
No user is allowed to join this domain: 没有用户可以自助加入此域
no_translation_warn: ''
None: 无
Not Attended: 未参加
Not available: 不可用
Not Claimed: 未认领
Not Enrolled: 未参加
Not started with a number: 不以数字开头
Not wrapped with space: 两侧不含空格
Numeric PID: 数字题号
Oh, the user doesn't have any contributions!: 啊哦，这个用户还没贡献过题目~
Oh, the user hasn't created any discussions yet!: 这个用户还没有发布过讨论
Oh, the user hasn't submitted yet!: 这个用户还没有交过题 _(:зゝ∠)_
Oh, there is no task in the queue!: 喔，队列中目前没有任务。
Oh, there is no task that matches the filter!: 喔，目前没有符合过滤条件的任务。
Ok: 确定
Only A-Z, a-z, 0-9 and _ are accepted: 只接受 A-Z, a-z, 0-9 和 _
Oops, there are no results.: 呀，没有结果。
Oops!: Oops!
Open in Problem Set: 在题库中打开
Open Scratchpad: 进入在线编程模式
Open Since: 开始时间
Open Source: 开源
Open: 开放
Operating System: 操作系统
Ops: 运维
Or, with automatically filled invitation code: 或者，这是可以自动填写邀请码的
Ordered List: 有序列表
Original Score: 原始分数
OS Info: 系统信息
Output: 输出
Over {0} problems: 超过 {0} 道题目
Owner: 所有者
page.problem_detail.sidebar.show_category: 点击显示
page.training_detail.invalid_when_not_enrolled: 未参加训练计划时您不能查看题目详情。
pager_first: « 第一页
pager_last: 末页 »
pager_next: 下一页 ›
pager_previous: ‹ 前一页
Params: 参数
Partic.: 参赛人数
Password reset mail has been sent to your email.: 密码重置邮件已发送到您的电子邮箱。
Password: 密码
Passwords don't match.: 验证密码不匹配。
Path {0} not found.: 路径 {0} 不存在。
Peak Memory: 峰值内存
perm_contest: 比赛
perm_discussion: 讨论
perm_general: 一般
perm_homework: 作业
perm_problem_solution: 题解
perm_problem: 题库
perm_record: 记录
perm_training: 训练
Permission: 权限
Permissions: 权限
Pick a problem randomly based on current filter: 根据当前过滤条件随机选择一道题
Pin: 置顶
PingFang SC: 苹方简体
Plan: 计划
Please attend contest to see the problems.: 请参加比赛来查看题目。
Please claim the assignment to see the problems.: 认领作业后才可以查看作业内容。
Please select at least one file to perform this operation.: 请选择至少一个文件来执行此操作。
Please select at least one role to perform this operation.: 请选择至少一个角色来进行操作。
Please select at least one user to perform this operation.: 请选择至少一个用户来进行操作。
Preference Settings: 偏好设置
Preparing Upload...: 准备上传...
Pretest Data: 自测数据
Pretest Your Code: 使用自定义数据测试
Pretest: 自测
Pretest?: 自测?
Privacy: 隐私
Problem {1} not found.: 题目 {1} 不存在。
Problem Data: 题目数据
Problem ID cannot be a pure number. Leave blank if you want to use numberic id.: 题目ID不能为纯数字。 若要自动分配数字ID请将此处留空。
Problem ID List: 题目 ID 列表
Problem Set: 题库
Problem Settings: 题目设置
Problem Solution List: 题解列表
Problem Solution: 题解列表
Problem Tags Visibility: 题目标签可见性
Problem Tags: 题目标签
Problem Type: 题目类型
problem_config: 评测设置
problem_create: 创建题目
problem_config: 评测设置
problem_edit: 编辑题目
problem_import: 导入题目
problem_main: 题库
problem_solution: 题解
problem_submit: 递交代码
problem_type.default: 传统题
problem_type.fileio: '文件IO ({0})'
problem_type.interactive: 交互题
problem_type.objective: 客观题
problem_type.remote_judge: 远端评测题
problem_type.submit_answer: 提交答案题
problem-category-delim: '|'
problem-subcategory-delim: 、
Problem: 题目
problem.import.additional_file: '## 附加文件'
problem.import.hint: '## 提示'
problem.import.input_format: '## 输入格式'
problem.import.limit_and_hint: '## 限制'
problem.import.output_format: '## 输出格式'
problem.import.problem_description: '## 题目描述'
Problems Sets: 题库
Problems: 题目
Processing...: 处理中...
Profile Background Image: 背景图片
Progress: 进度
Properties: 属性
Public: 公开
Published at: 发表于
QQ Group: QQ 群
QQ Visibility: QQ 可见性
Quit Scratchpad: 退出在线编程模式
Quote: 引用
Rank: 排名
ranking: 排名
Read data of own problems: 读取自己题目的数据
Read data of problem: 读取题目数据
Read record codes: 读取记录的代码
Ready (☆▽☆): 马上开始 (☆▽☆)
Ready: 即将开始
Recent {0} Records: 最近 {0} 条记录
Recent Activities: 最近活动
Recent Solutions: 最近编写的题解
Recent Submissions: 最近递交
Recently Created Discussions: 最近创建的讨论
Recommended: 推荐
Record {0} not found.: 记录 {0} 不存在。
record_detail: 记录详情
record_main: 评测记录
Records: 评测记录
Refresh Records: 刷新评测记录
Refresh: 刷新
Registered at: 注册于
Rejudge all submissions: 重测整题
Rejudge problems: 重测题目
Rejudge records: 重测记录
Rejudge: 重测
Related Discussions: 相关讨论
Related: 相关
Remember me: 记住我
Remove Selected Group: 移除所选小组
Remove Selected User: 将所选用户移出
Remove Selected: 移除选中
Remove this data: 移除这组数据
Remove: 移除
Repeat Password: 重复密码
Reply discussions: 回复讨论
Reply problem solutions: 回复题解
reply: 回复
Reply: 回复
Report: 举报
required: 必填
Reset Password or Find Username: 重置密码或找回用户名
Reset Password: 重置密码
Reset: 重置
Restart: 重新启动
Role Assignment: 角色分配
Role has been updated to {0} for selected users.: 所选用户角色已更新为 {0}。
Role has been updated to {0}.: 角色已更新为 {0}。
Role name can only contains numbers, letters and underscores.: 角色名称只能包含数字、字母和下划线。
Role: 角色
Roles: 角色
RP Algorithm: RP 算法
rpDetailText_contest: 比赛
rpDetailText_problem: 题目
Rule: 规则
Run Pretest: 运行自测
Run: 运行
Sample Input: 输入数据
Sample Output: 输出数据
Sample: 样例
Input: 输入
Save All Changes: 保存所有修改
Saved session: 已保存的会话
Saving file...: 正在保存文件...
score canceled: 成绩取消
Score: 分数
Scoreboard (Hidden): 成绩表 (隐藏)
Scoreboard locked at {0}: 比赛已于 {0} 封榜。
Scoreboard: 成绩表
Scripts: 脚本
Search: 搜索
Secret (visible to admins): 保密（对管理员可见）
Secret: 保密
Section: 章节
Security: 安全
Select a node to create discussion.: 选择一个节点来发表讨论。
Select a role: 选择一个角色
Select User: 选择用户
Selected files have been deleted.: 所选文件已被删除。
Selected problems have been deleted.: 所选题目已被删除。
Selected roles have been deleted.: 所选角色已删除。
Selected users have been removed from the domain.: 所选用户已从此域中移除。
Send Code after acceptance: 通过题目后发送源代码
Send Message: 发送站内信息
Send Password Reset Email: 发送密码重置邮件
Send Verification Email: 发送验证邮件
Send: 发送
Seperated with ',': 用 ',' 分隔
Service Status: 服务状态
Set Role: 设置角色
Set Roles for Selected User: 设置所选用户的角色
Set Roles for selected users: 为所选用户设置角色
setting_customize: 个性化
setting_display: 显示偏好
setting_domain: 域设置
setting_info_domain: 个人信息
setting_info: 个人信息
setting_privacy: 隐私
setting_usage: 使用偏好
Settings: 设置
Share: 分享
She: 她
Show all tags: 显示所有标签
Show MOD badge: 展示 MOD 徽章
Show tags: 显示标签
Show: 显示
Sign In: 登录
SIGN IN: 登录
Sign up mail has been sent to your email.: 注册邮件已经发送到您的电子邮箱。
Sign Up Now: 现在注册
Sign Up: 注册
Size: 大小
Solutions Liked: 题解被赞
Solutions: 题解
Solve: 解决
Solved: 解决
Sorry, there is no problem in the problem set: 题库中没有题目
Sorry, there is no training plan.: 目前没有训练计划。
Sorry, there is no user in this domain.: 对不起，此域中没有用户。
Sorry: 对不起
Sort by: 排序
Source type: 来源类型
Star Topic: 收藏讨论
Star: 收藏
Start at: 开始于
Statistics: 统计
Status is hidden: 状态已隐藏
Status: 状态
Submission Statistics: 递交统计
Submission: 递交
Submissions: 递交
Submit At: 递交时间
Submit By: 递交者
Submit problem: 递交题目
Submit Solution: 递交评测
Submit Time: 递交时间
Submit to Judge: 递交以评测
Submit Your Code: 递交代码进行正式评测
Submit: 递交
Submitted: 已递交
SuperUser: 超级管理员
Support: 支持
Switch account: 切换账户
Tags: 标签
Task Settings: 任务设置
tasks_list: 任务列表
Task Settings: 任务设置
Technical Information: 技术信息
Temporary session: 临时会话
Terms of Service: 服务条款
Test data comes from: 测试数据来自
Testdata Config: 测试数据配置
Testdata: 测试数据
Text: 文本
The 'default' role applies to ALL REGISTERED USER.: default 角色作用于<b>所有已注册用户</b>
The homework's deadline is due but in extension. You can still submit for this problem but your score will be penalized.: 作业已超过截止时间，但仍在延期时间内。您递交题目将无法获得全部分数。
The invitation code to enter to successfully join the domain. You can only use letters and numbers in the code and it should not be longer than 64 characters.: 加入此域的邀请码。您只能使用字母和数字，并且不能长于 64 个字符。
The invitation code you provided is invalid.: 您提供的邀请码无效。
The link will be expired at {0}: 链接将于 {0} 过期
The role to assign when user joining the domain.: 用户加入此域时分配的角色。
The uploaded file is too long.: 上传的文件太长。
The user is already a member of the domain.: 该用户已是域的成员。
The user is too lazy to leave something here...: 该用户太懒，这里啥也没写 (´・ω・｀)
Their account will not be deleted and they will be with the default role.: 他们的账号不会被删除，并且之后将以 default 角色访问。
There are no contests...: 没有比赛…
There is no homework so far ╰(*°▽°*)╯: 目前还没有作业 ╰(*°▽°*)╯
This contest is not live.: 比赛没有开始。
This email was sent by {0} automatically, and please do not reply directly.: 这封邮件由 {0} 自动发送，请勿直接回复。
This homework is not open and you cannot view problems.: 该作业还未到开放时间，您无法查看作业题目。
This homework is not open.: 该作业还未开放递交。
This is the current session: 这是当前的会话
This message will be presented to those whose submissions are accepted.: 这条消息将会被展示给通过此题的用户。
This page needs JavaScript to work.: 这个页面需要 Javascript。
This section cannot be challenged at present, so please complete the following sections first: 该章节目前不可挑战，请先完成以下章节
This type of files are not allowed to be uploaded.: 不允许上传这种文件。
Time (Seconds): 耗时 (秒)
Time Cost: 耗时
Time Extension: 延期
Time: 时间
timeago_locale: zh_CN
Timezone: 时区
title: 标题
Title: 标题
Toggle Pretest Panel: 切换自测面板
Toggle Preview: 切换预览
Toggle Records Panel: 切换评测记录面板
Total Score: 总分数
Total Time (Seconds): 总耗时 (秒)
Total Time: 总耗时
Total: 总计
Training requirement is not satisfied.: 不满足训练条件。
training_create: 创建训练
training_edit: 编辑训练
training_main: 训练
Training: 训练
Tried: 尝试
Type: 类型
UI Language: 用户界面语言
Uncompleted: 未完成
Unique: 唯一
Unknown field {0}.: 未知字段 {0}。
Unknown: 未知
Unlimited: 无限制
Unordered List: 无序列表
Unstar Topic: 取消收藏
Unstar: 取消收藏
Unsupported configure this type of problem. Please refer to the documentation.: 暂不支持快捷配置此类题目。请参照文档操作。
Update Permission: 更新权限
Update Settings: 更新设置
Update: 更新
Upload Failed: 上传失败
Upload File: 上传文件
Upload Problem: 上传题目
Upload: 上传
Uploaded By: 上传者
Uploading files...: 正在上传文件...
Uploading... ({0}%): 正在上传... ({0}%)
Uploading...: 正在上传...
Upvote: 好评
Usage exceeded.: 用量超限。
Use admin specificed: 由管理员指定
Use algorithm calculated: 使用算法计算
Use average of above: 使用上面的平均值
Use Subtasks Mode: 使用子任务模式
User {0} already exists.: 用户 {0} 已存在。
User {0} not found.: 用户 {0} 不存在。
User can join this domain by visiting the following URL: 用户可以访问此链接来加入此域
User ID: 用户 ID
User will no longer be allowed to join the domain after expiration.: 过期后，用户将不能加入此域。
user_detail: 用户
user_extra_files: 编译额外文件
user_login: 登录
user_logout: 登出
user_lostpass: 忘记密码
user_register_with_code: 注册
user_register: 注册
User-defined role: 用户定义的角色
User: 用户
Username / UID: 用户名或 UID
Username: 用户名
Users with those roles will be removed from the domain.: 拥有这些角色的用户将从此域中移除。
Users: 用户
Using your {0} universal account: 使用您的 {0} 通用账户
Valid for registered users who are not members of the domain: 对域外注册用户有效
Valid for visitors: 对未登录的游客有效
Version: 版本
Videos: 视频
View contest scoreboard: 查看比赛成绩表
View Contest: 查看比赛
View contests: 查看比赛
View Details: 查看详情
View discussions: 查看讨论
View hidden contest submission status and scoreboard: 查看隐藏的比赛递交状态和成绩表
View hidden homework submission status and scoreboard: 查看隐藏的作业递交状态和成绩表
View hidden problems: 查看隐藏的题目
View homework scoreboard: 查看作业成绩表
View homework: 查看作业
View Homework: 查看作业
View or create discussion: 查看与发表讨论
View or submit solution: 查看与发表题解
View Owned Problems: 查看自己的题目
View Owned Training Plans: 查看自己的训练计划
View problem solutions: 查看题解
View Problem: 查看题目
View problems: 查看题目
View this domain: 查看此域
View training plans: 查看训练计划
View: 查看
Visible to registered users: 对注册用户可见
Visit: 查看
Vote problem solutions: 为题解投票
Vote: 投票
We will check code similarity after this contest.: 我们会在赛后检查代码相似度。
WeChat Visibility: 微信可见性
WeChat: 微信
Week: 周
WenQuanYi Micro Hei: 文泉驿
What is domain?: 什么是域?
What is this?: 这是什么？
What's domain?: 什么是域？
What's script?: 什么是脚本？
What's this?: 这是什么？
Whether to show tags in the problem list.: 是否在题目列表中显示题目的标签。
wiki_help: 帮助
Will be used as the domain icon.: 将被用作系统图标。
With this feature, you can copy problems that you can view from a domain to some other domain. Their title, content, tags and categories will be copied. However, their test data are not copied directly.: 您可以通过这个功能将某域下您能查看的题目复制到其它域中，题目的标题、描述、标签与分类将被复制过来。但是测试数据不会被直接复制。
Write Your Comment: 发表您的评论
Write Your Solution: 发表您的题解
Year: 年
You are not allowed to join the domain. The link is either invalid or expired.: 您无法加入该域，链接无效或已过期。
You can create your own training plans and share with others.: 您可以创建您自己的训练计划并且与他人分享。
You cannot submit for this problem because the contest is ended. You can click "Open in Problem Set" to view this problem in normal mode.: 该比赛已结束，您无法在比赛模式下递交该题目。您可以点击“在题库中打开”以普通模式查看和递交本题。
You cannot submit for this problem because the homework's deadline is due.: 作业已超过截止时间，您无法递交本题目。
You cannot visit this domain.: 您不能访问此域。
You don't have permission to upload file.: 您没有权限上传文件。
You don't have the required permission ({0}) in this domain.: 您在该域中无相应权限 ({0})。
You don't have the required privilege.: 您没有相应的特权。
You don't own any domain and don't have privilege to create domain.: 您不拥有任何域也没有创建域的特权。
You have not submitted any solutions for this problem: 您在该题下没有递交过任何解答
You have permissions to create problems for this domain.: 您有权限为此域创建题目。
You have uncompleted domain creation operation. You can click "Continue" to finish the creation.: 您有未完成的创建域操作。您可以点击“继续”来完成创建。
You haven't attended this contest yet.: 您还没有参加本次比赛。
You haven't claimed this homework yet.: 您还未认领过该作业。
You may want to create a new role in 'Manage Role' page.: 您可能希望在右侧管理角色面板中添加一个新角色。
You need to enter the invitation code to join the domain.: 您需要输入邀请码来加入此域。
You received a system message, click here to view.: 您收到一条系统通知，点击查看。
You're not logged in.: 您没有登录。
You've already attended this contest.: 您已经参加本次比赛。
You've already claimed this homework.: 您已认领过该作业。
You've already voted.: 您已经投过票。
Your permission: 您的权限
Your role: 您的角色<|MERGE_RESOLUTION|>--- conflicted
+++ resolved
@@ -118,13 +118,8 @@
 Change Password: 修改密码
 Change Theme: 切换主题
 Check In: 签到
-<<<<<<< HEAD
-CheckerType: 比较器类型
-Checker: 比较器
-=======
 Checker: 比较器
 CheckerType: 比较器类型
->>>>>>> d11070ff
 Chinese: 中文
 Choose the background image in your profile page.: 选择您资料页面的背景图片。
 Claim homework: 认领作业
@@ -441,10 +436,7 @@
 Judged By: 评测机
 Judging Queue: 评测队列
 Keep current expiration: 保持当前过期设置
-<<<<<<< HEAD
-=======
 Langs Config: 语言设置
->>>>>>> d11070ff
 langs: 语言
 Language: 语言
 Langs Config: 语言设置
