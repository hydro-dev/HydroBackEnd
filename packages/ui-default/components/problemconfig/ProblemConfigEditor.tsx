import { diffLines } from 'diff';
import type { ProblemConfigFile, TestCaseConfig } from 'hydrooj/src/interface';
import $ from 'jquery';
import yaml from 'js-yaml';
import { isEqual } from 'lodash';
import type { editor } from 'monaco-editor';
import React from 'react';
import { connect } from 'react-redux';
import Editor from 'vj/components/editor';
import { load } from 'vj/components/monaco/loader';

const mapStateToProps = (state) => ({
  config: state.config,
});
const mapDispatchToProps = (dispatch) => ({
  handleUpdateCode: (code) => {
    dispatch({
      type: 'CONFIG_CODE_UPDATE',
      payload: code,
    });
  },
});

interface Props {
  config: any;
  handleUpdateCode: Function;
}

const configKey = [
  'type', 'subType', 'target', 'score', 'time',
  'memory', 'filename', 'checker_type', 'checker', 'interactor',
<<<<<<< HEAD
  'validator', 'submit_files', 'user_extra_files', 'judge_extra_files', 'detail',
  'outputs', 'redirect', 'cases', 'subtasks', 'langs',
=======
  'validator', 'user_extra_files', 'judge_extra_files', 'detail', 'outputs',
  'redirect', 'cases', 'subtasks', 'langs', 'key',
  'time_limit_rate', 'memory_limit_rate',
>>>>>>> b5d51f33
];

const subtasksKey = [
  'time', 'memory', 'score', 'if', 'id',
  'type', 'cases',
];

const casesKey = ['time', 'memory', 'input', 'output'];

export function configYamlFormat(config: ProblemConfigFile) {
  const formatConfig: ProblemConfigFile = {};
  configKey.forEach((key) => {
    if (config[key] !== undefined) {
      if (key === 'subType' && ['single', 'multi'].includes(config[key]) && config.type !== 'submit_answer') return;
      if (key === 'checker_type' && config.type !== 'default') return;
      if (key === 'checker'
        && (['default', 'strict'].includes(formatConfig.checker_type) || !formatConfig.checker_type)) return;
      if (key === 'interactor' && config.type !== 'interactive') return;
      if (key === 'subtasks') {
        formatConfig[key] = [];
        config[key].forEach((subtask) => {
          const formatSubtask: object = {};
          subtasksKey.forEach((subtaskKey) => {
            if (subtask && subtask[subtaskKey] !== undefined) {
              formatSubtask[subtaskKey] = subtask[subtaskKey];
            }
          });
          formatConfig[key].push(formatSubtask);
        });
      } else if (key === 'cases') {
        formatConfig[key] = [];
        config[key].forEach((caseItem) => {
          const formatCase: TestCaseConfig = {
            time: '1000ms', memory: '256MB', input: '', output: '',
          };
          casesKey.forEach((caseKey) => {
            if (caseItem[caseKey] !== undefined) formatCase[caseKey] = caseItem[caseKey];
            else delete formatCase[caseKey];
          });
          formatConfig[key].push(formatCase);
        });
      } else formatConfig[key] = config[key];
    }
  });
  if (formatConfig.type === 'objective') {
    Object.keys(formatConfig).filter((i) => !['type', 'answers'].includes(i)).forEach((i) => delete formatConfig[i]);
    formatConfig.answers = config.answers || {};
  }
  Object.keys(formatConfig).filter((i) => i.startsWith('__')).forEach((i) => delete formatConfig[i]);
  return formatConfig;
}

export default connect(mapStateToProps, mapDispatchToProps)(class MonacoEditor extends React.PureComponent<Props> {
  disposable = [];
  containerElement: HTMLElement;
  private __preventUpdate = false;
  private __preventFormat = false;

  editor: editor.IStandaloneCodeEditor;
  model: editor.ITextModel;
  vjEditor: Editor;

  async componentDidMount() {
    const { monaco } = await load(['yaml']);
    const uri = monaco.Uri.parse('hydro://problem/file/config.yaml');
    this.model = monaco.editor.createModel(yaml.dump(configYamlFormat(this.props.config), { noArrayIndent: true }), 'yaml', uri);
    this.vjEditor = Editor.getOrConstruct($(this.containerElement), {
      language: 'yaml',
      model: this.model,
      lineNumbers: 'off',
      onChange: (value: string) => {
        this.__preventUpdate = true;
        if (!this.__preventFormat) this.props.handleUpdateCode(value);
        this.__preventUpdate = false;
      },
    }) as Editor;
    this.editor = this.vjEditor.editor;
  }

  componentDidUpdate(prevProps) {
    if (this.__preventUpdate || !this.model || !this.props.config.__valid) return;
    if (yaml.dump(prevProps.config, { noArrayIndent: true }) === yaml.dump(this.props.config, { noArrayIndent: true })) return;
    const curValue = this.model.getValue();
    const pending = configYamlFormat(this.props.config);
    try {
      const curConfig = yaml.load(curValue);
      if (isEqual(curConfig, pending)) return;
    } catch { }
    this.__preventFormat = true;
    const diff = diffLines(curValue, yaml.dump(pending, { noArrayIndent: true }));
    const ops = [];
    let cursor = 1;
    for (const line of diff) {
      if (line.added) {
        let range = this.model.getFullModelRange();
        range = range.setStartPosition(cursor, 0);
        range = range.setEndPosition(cursor, 0);
        ops.push({ range, text: line.value });
      } else if (line.removed) {
        let range = this.model.getFullModelRange();
        range = range.setStartPosition(cursor, 0);
        cursor += line.count;
        range = range.setEndPosition(cursor, 0);
        ops.push({ range, text: '' });
      } else cursor += line.count;
    }
    this.model.pushEditOperations([], ops, undefined);
    this.__preventFormat = false;
  }

  componentWillUnmount() {
    if (this.vjEditor) this.vjEditor.destory();
    if (this.model) this.model.dispose();
    if (this.editor) this.editor.dispose();
    this.disposable.map((i) => i.dispose());
  }

  assignRef = (component) => {
    this.containerElement = component;
  };

  render() {
    return (
      <div
        ref={this.assignRef}
        style={{
          minHeight: '500px',
          height: '100%',
          width: '100%',
        }}
        className="ConfigMonacoEditor"
      />
    );
  }
});<|MERGE_RESOLUTION|>--- conflicted
+++ resolved
@@ -29,14 +29,9 @@
 const configKey = [
   'type', 'subType', 'target', 'score', 'time',
   'memory', 'filename', 'checker_type', 'checker', 'interactor',
-<<<<<<< HEAD
   'validator', 'submit_files', 'user_extra_files', 'judge_extra_files', 'detail',
   'outputs', 'redirect', 'cases', 'subtasks', 'langs',
-=======
-  'validator', 'user_extra_files', 'judge_extra_files', 'detail', 'outputs',
-  'redirect', 'cases', 'subtasks', 'langs', 'key',
-  'time_limit_rate', 'memory_limit_rate',
->>>>>>> b5d51f33
+  'key', 'time_limit_rate', 'memory_limit_rate',
 ];
 
 const subtasksKey = [
