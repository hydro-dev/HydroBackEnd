--- conflicted
+++ resolved
@@ -8,15 +8,11 @@
 jobs:
   build:
     runs-on: ubuntu-latest
-    # env:
-      # LICENSE_KEY: ${{ secrets.MAXMIND_KEY }}
-      # NODE_AUTH_TOKEN: ${{ secrets.NPM_TOKEN }}
     steps:
     - name: Check out
       uses: actions/checkout@v2
       with:
         submodules: recursive
-<<<<<<< HEAD
     - name: Log in to Docker Hub
       uses: docker/login-action@v1
       with:
@@ -26,116 +22,13 @@
     - name: Extract metadata (tags, labels) for Docker
       id: meta
       uses: docker/metadata-action@v3
-=======
-        fetch-depth: 2
-    - name: Set up Node
-      uses: actions/setup-node@v1
->>>>>>> fc6e1125
       with:
         images: henrychenz/hydro
 
     - name: Build and push Docker image
       uses: docker/build-push-action@v2
       with:
-<<<<<<< HEAD
         context: .
         push: ${{ github.event_name != 'pull_request' }}
         tags: ${{ steps.meta.outputs.tags }}
-        labels: ${{ steps.meta.outputs.labels }}
-=======
-        path: |
-          ${{ steps.yarn-cache-dir-path.outputs.dir }}
-          yarn.lock
-          **/tsconfig.tsbuildinfo
-        key: yarn-${{ hashFiles('**/package.json') }}
-        restore-keys: |
-          yarn-
-    - name: Config And Install
-      run: |
-        [[ ! -z "${{secrets.NPM_TOKEN}}" ]] && echo "npmAuthToken: ${{secrets.NPM_TOKEN}}" >> .yarnrc.yml
-        git config --global user.name undefined
-        git config --global user.email i@undefined.moe
-        yarn
-    - name: Get specific changed files
-      id: ui-changed-files
-      uses: tj-actions/changed-files@v23.1
-      with:
-        files: |
-          /package.json
-          .eslint*
-          packages/ui-default/**
-          packages/utils/**
-    - name: Build And Lint
-      run: |
-        if [[ ${{ steps.ui-changed-files.outputs.any_changed }} == true ]]
-        then
-          parallel --tty -j+0 yarn ::: lint:ci lint:ui:ci build build:ui:production test
-        else
-          parallel --tty -j+0 yarn ::: lint:ci build test
-        fi
-      env:
-        PT_PROJECT_TOKEN: ${{ secrets.PT_PROJECT_TOKEN }}
-    - name: Publish
-      if: ${{ github.event_name == 'push' }}
-      run: node build/publish.js
-    # - name: Benchmark
-    #   run: yarn benchmark
-    # - name: Benchmark result
-    #   uses: benchmark-action/github-action-benchmark@v1
-    #   with:
-    #     name: Benchmark
-    #     tool: customBiggerIsBetter
-    #     output-file-path: benchmark.json
-  # web:
-  #   needs: build
-  #   permissions:
-  #     packages: write
-  #     contents: read
-  #   runs-on: ubuntu-latest
-  #   if: ${{ github.event_name == 'push' }}
-  #   steps:
-  #   - name: Check out
-  #     uses: actions/checkout@v2
-  #     with:
-  #       submodules: recursive
-  #   - name: Log in to GitHub Docker Registry
-  #     uses: docker/login-action@v1
-  #     with:
-  #       registry: docker.pkg.github.com
-  #       username: ${{ github.actor }}
-  #       password: ${{ secrets.GITHUB_TOKEN }}
-  #   - name: Docker:Web
-  #     uses: docker/build-push-action@v2
-  #     with:
-  #       push: true
-  #       context: ./install/docker/backend
-  #       tags: |
-  #         docker.pkg.github.com/hydro-dev/web:${{ github.sha }}
-  #         docker.pkg.github.com/hydro-dev/web:${{ github.ref }}
-  # judge:
-  #   needs: build
-  #   if: ${{ github.event_name == 'push' }}
-  #   permissions:
-  #     packages: write
-  #     contents: read
-  #   runs-on: ubuntu-latest
-  #   steps:
-  #   - name: Check out
-  #     uses: actions/checkout@v2
-  #     with:
-  #       submodules: recursive
-  #   - name: Log in to GitHub Docker Registry
-  #     uses: docker/login-action@v1
-  #     with:
-  #       registry: docker.pkg.github.com
-  #       username: ${{ github.actor }}
-  #       password: ${{ secrets.GITHUB_TOKEN }}
-  #   - name: Docker:Judge
-  #     uses: docker/build-push-action@v2
-  #     with:
-  #       push: true  
-  #       context: ./install/docker/judge
-  #       tags: |
-  #         docker.pkg.github.com/hydro-dev/judge:${{ github.sha }}
-  #         docker.pkg.github.com/hydro-dev/judge:${{ github.ref }}
->>>>>>> fc6e1125
+        labels: ${{ steps.meta.outputs.labels }}